--- conflicted
+++ resolved
@@ -14,35 +14,19 @@
         done
     done
 
-<<<<<<< HEAD
     # python3 results_dw.py 'gpmpc_acados_TP' $RAND_TYPE
     # python3 results_noise.py 'gpmpc_acados_TP' 'obs_noise' $RAND_TYPE
     # python3 results_noise.py 'gpmpc_acados_TP' 'proc_noise' $RAND_TYPE 
-    for ADDITIOANL in '_9' '_10' '_11' '_12' '_13' '_14' '_15'
-    do
-        for STARTSEED in 1 11 21 31 41 # 51 61 71 81 91 
-        do 
-            for algo in 'gpmpc_acados_TP'
-            do
-                python3 results_rollout.py $ADDITIOANL $STARTSEED $algo $RAND_TYPE
-            done
-        done
-    done
-=======
-    # python3 results_dw.py 'gpmpc_acados_TP' $GP_TAG
-    # python3 results_noise.py 'gpmpc_acados_TP' 'obs_noise' $GP_TAG
-    # python3 results_noise.py 'gpmpc_acados_TP' 'proc_noise' $GP_TAG 
     # for ADDITIOANL in '_9' '_10' '_11' '_12' '_13' '_14' '_15'
     # do
     #     for STARTSEED in 1 11 21 31 41 # 51 61 71 81 91 
     #     do 
     #         for algo in 'gpmpc_acados_TP'
     #         do
-    #             python3 results_rollout.py $ADDITIOANL $STARTSEED $algo $GP_TAG
+    #             python3 results_rollout.py $ADDITIOANL $STARTSEED $algo $RAND_TYPE
     #         done
     #     done
     # done
->>>>>>> ed2d3efa
 done
 
 python3 ../del_acados_files.py