  algo: gpmpc_acados_TP
  algo_config:
    horizon: 30
    # q_mpc: [18, 0.1, 18, 0.1, 0.5, 0.01]
    # r_mpc: [3., 3.]
    q_mpc: [10, 0.1, 10, 0.1, 0.5, 0.01]
    r_mpc: [3, 2]
    gp_model_path: null
    test_data_ratio: 0.2
    soft_constraints: null
    optimization_iterations:
      - 500 # 1200
      - 500 # 1200
    learning_rate:
      - 0.001
      - 0.001
    normalize_training_data: False
    # normalize_training_data: True
    prior_info:
      prior_prop:
        M: 0.033 # Must be capitcal M 
        beta_1: 12.1432
        beta_2: 1.8118
        beta_3: 0
        alpha_1: -72.08
        alpha_2: -7.5755
        alpha_3: 39.8653
        pitch_bias: 0.0 # in radian
    use_linear_prior: False
    # use_linear_prior: True
    initial_rollout_std: 0.0
    # prior_param_coeff: 0.2
    prior_param_coeff: 1.0
    prob: 0.95
    warmstart: True
<<<<<<< HEAD
    use_gpu: True
    # use_gpu: False
=======
    # use_gpu: True
    use_gpu: False
>>>>>>> 07e38e89
    kernel: RBF_single
    gp_approx: 'mean_eq' # 'taylor'
    # sparse_gp: false # true
    sparse_gp: true
    n_ind_points: 40
    inducing_point_selection_method: 'kmeans'
    overwrite_saved_data: false
    online_learning: False
    additional_constraints: null
    # input_mask: null
    # target_mask: null
    # target_mask: [1, 3, 5]
    num_epochs: 2
    num_samples: 20
    num_test_episodes_per_epoch: 1
    num_train_episodes_per_epoch: 1
    same_test_initial_state: true
    same_train_initial_state: false
    rand_data_selection: false
    terminate_train_on_done: True
    terminate_test_on_done: True
    # parallel: True
    parallel: False
    use_RTI: False
    output_dir: ./gpmpc_acados_TP/results
    # plot_trained_gp: False
    plot_trained_gp: True
    # use_ancillary_gain: True
    # soft_constraints_params:
    #   gp_soft_constraints: true
    #   gp_soft_constraints_coeff: 10000
    #   prior_soft_constraints: false
    #   prior_soft_constraints_coeff: 10000<|MERGE_RESOLUTION|>--- conflicted
+++ resolved
@@ -33,13 +33,8 @@
     prior_param_coeff: 1.0
     prob: 0.95
     warmstart: True
-<<<<<<< HEAD
     use_gpu: True
     # use_gpu: False
-=======
-    # use_gpu: True
-    use_gpu: False
->>>>>>> 07e38e89
     kernel: RBF_single
     gp_approx: 'mean_eq' # 'taylor'
     # sparse_gp: false # true
