#!/bin/bash

cd ~/safe-control-gym

<<<<<<< HEAD
=======
localOrHost=$1 # hostx or host0
sampler=$2 # RandomSampler or TPESampler
algo=$3 # ppo, sac, or ddpg
sys=$4 # cartpole, or quadrotor
task=$5 # stab, or track
resume=$6 # True or False

>>>>>>> 7f791aa5
hpo_runs=(1 2 3)
# run HPO on with different strategy
for run in "${hpo_runs[@]}"
do

<<<<<<< HEAD
bash experiments/comparisons/rl/rl_hpo_strategy.sh ${run} $((run)) TPESampler hostx sac cartpole stab
=======
bash experiments/comparisons/rl/rl_hpo_strategy.sh ${run} $((run+6)) ${sampler} ${localOrHost} ${algo} ${sys} ${task} ${resume}
>>>>>>> 7f791aa5

done

# eval the strategy
bash experiments/comparisons/rl/rl_hpo_strategy_eval.sh ${localOrHost} ${sampler} ${algo} ${sys} ${task}<|MERGE_RESOLUTION|>--- conflicted
+++ resolved
@@ -2,8 +2,6 @@
 
 cd ~/safe-control-gym
 
-<<<<<<< HEAD
-=======
 localOrHost=$1 # hostx or host0
 sampler=$2 # RandomSampler or TPESampler
 algo=$3 # ppo, sac, or ddpg
@@ -11,17 +9,12 @@
 task=$5 # stab, or track
 resume=$6 # True or False
 
->>>>>>> 7f791aa5
 hpo_runs=(1 2 3)
 # run HPO on with different strategy
 for run in "${hpo_runs[@]}"
 do
 
-<<<<<<< HEAD
-bash experiments/comparisons/rl/rl_hpo_strategy.sh ${run} $((run)) TPESampler hostx sac cartpole stab
-=======
 bash experiments/comparisons/rl/rl_hpo_strategy.sh ${run} $((run+6)) ${sampler} ${localOrHost} ${algo} ${sys} ${task} ${resume}
->>>>>>> 7f791aa5
 
 done
 
