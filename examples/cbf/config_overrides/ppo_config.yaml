--- conflicted
+++ resolved
@@ -2,11 +2,7 @@
 algo_config:
   # model args
   hidden_dim: 64
-<<<<<<< HEAD
-  activation: "relu"
-=======
   activation: tanh
->>>>>>> c8c5c75f
   norm_obs: False
   norm_reward: False
   clip_obs: 10.0
