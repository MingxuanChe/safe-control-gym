"""1D, 2D, and 3D quadrotor environment using PyBullet physics.

Based on UTIAS Dynamic Systems Lab's gym-pybullet-drones:
    * https://github.com/utiasDSL/gym-pybullet-drones
"""

import os
import math
from copy import deepcopy

import casadi as cs
import numpy as np
import pybullet as p
from gymnasium import spaces

from safe_control_gym.envs.benchmark_env import Cost, Task
from safe_control_gym.envs.constraints import GENERAL_CONSTRAINTS
from safe_control_gym.envs.gym_pybullet_drones.base_aviary import BaseAviary, Physics
from safe_control_gym.envs.gym_pybullet_drones.quadrotor_utils import (AttitudeControl, QuadType, cmd2pwm,
                                                                       pwm2rpm)
from safe_control_gym.math_and_models.symbolic_systems import SymbolicModel
from safe_control_gym.math_and_models.transformations import (csRotXYZ, get_quaternion_from_euler,
                                                              transform_trajectory)
from safe_control_gym.envs.disturbances import Downwash

script_dir = os.path.dirname(__file__)

class Quadrotor(BaseAviary):
    """1D, 2D, and 3D quadrotor environment task.

    Including symbolic model, constraints, randomization, adversarial disturbances,
    multiple cost functions, stabilization and trajectory tracking references.
    """

    NAME = 'quadrotor'
    AVAILABLE_CONSTRAINTS = deepcopy(GENERAL_CONSTRAINTS)

    DISTURBANCE_MODES = {  # Set at runtime by QUAD_TYPE
        'observation': {
            'dim': -1
        },
        'action': {
            'dim': -1
        },
        'dynamics': {
            'dim': -1
        },
        'downwash': {
            'dim': -1
        }
    }

    INERTIAL_PROP_RAND_INFO = {
        'M': {  # Nominal: 0.027
            'distrib': 'uniform',
            'low': 0.022,
            'high': 0.032
        },
        'Ixx': {  # Nominal: 1.4e-5
            'distrib': 'uniform',
            'low': 1.3e-5,
            'high': 1.5e-5
        },
        'Iyy': {  # Nominal: 1.4e-5
            'distrib': 'uniform',
            'low': 1.3e-5,
            'high': 1.5e-5
        },
        'Izz': {  # Nominal: 2.17e-5
            'distrib': 'uniform',
            'low': 2.07e-5,
            'high': 2.27e-5
        },
        'beta_1': {  # Nominal: 18.11
            'distrib': 'uniform',
            'low': -4,
            'high': 4
        },
        'beta_2': {  # Nominal: 3.68
            'distrib': 'uniform',
            'low': -0.7,
            'high': 0.7
        },
        'alpha_1': {  # Nominal: -140.8
            'distrib': 'uniform',
            'low': -5,
            'high': 10
        },
        'alpha_2': {  # Nominal: -13.4
            'distrib': 'uniform',
            'low': -3,
            'high': 3
        },
        'alpha_3': {  # Nominal: 124.8
            'distrib': 'uniform',
            'low': -5,
            'high': 5
        }
    }

    INIT_STATE_RAND_INFO = {
        'init_x': {
            'distrib': 'uniform',
            'low': -0.5,
            'high': 0.5
        },
        'init_x_dot': {
            'distrib': 'uniform',
            'low': -0.01,
            'high': 0.01
        },
        'init_y': {
            'distrib': 'uniform',
            'low': -0.5,
            'high': 0.5
        },
        'init_y_dot': {
            'distrib': 'uniform',
            'low': -0.01,
            'high': 0.01
        },
        'init_z': {
            'distrib': 'uniform',
            'low': 0.1,
            'high': 1.5
        },
        'init_z_dot': {
            'distrib': 'uniform',
            'low': -0.01,
            'high': 0.01
        },
        'init_phi': {
            'distrib': 'uniform',
            'low': -0.3,
            'high': 0.3
        },
        'init_theta': {
            'distrib': 'uniform',
            'low': -0.3,
            'high': 0.3
        },
        'init_psi': {
            'distrib': 'uniform',
            'low': -0.3,
            'high': 0.3
        },
        'init_p': {
            'distrib': 'uniform',
            'low': -0.01,
            'high': 0.01
        },
        'init_theta_dot': {  # TODO: replace with q.
            'distrib': 'uniform',
            'low': -0.01,
            'high': 0.01
        },
        'init_q': {
            'distrib': 'uniform',
            'low': -0.01,
            'high': 0.01
        },
        'init_r': {
            'distrib': 'uniform',
            'low': -0.01,
            'high': 0.01
        }
    }

    TASK_INFO = {
        'stabilization_goal': [0, 1],
        'stabilization_goal_tolerance': 0.05,
        'trajectory_type': 'circle',
        'num_cycles': 1,
        'trajectory_plane': 'zx',
        'trajectory_position_offset': [0.5, 0],
        'trajectory_scale': -0.5,
        'proj_point': [0, 0, 0.5],
        'proj_normal': [0, 1, 1],
    }

    def __init__(self,
                 init_state=None,
                 inertial_prop=None,
                 # custom args
                 quad_type: QuadType = QuadType.TWO_D,
                 norm_act_scale=0.1,
                 obs_goal_horizon=0,
                 rew_state_weight=1.0,
                 rew_act_weight=0.0001,
                 rew_exponential=True,
                 done_on_out_of_bound=True,
                 info_mse_metric_state_weight=None,
                 **kwargs
                 ):
        """Initialize a quadrotor environment.

        Args:
            init_state (ndarray, optional): The initial state of the environment, (z, z_dot) or (x, x_dot, z, z_dot theta, theta_dot).
            inertial_prop (ndarray, optional): The inertial properties of the environment (M, Ixx, Iyy, Izz).
            quad_type (QuadType, optional): The choice of motion type (1D along z, 2D in the x-z plane, or 3D).
            norm_act_scale (float): Scaling the [-1,1] action space around hover thrust when `normalized_action_space` is True.
            obs_goal_horizon (int): How many future goal states to append to observation.
            rew_state_weight (list/ndarray): Quadratic weights for state in rl reward.
            rew_act_weight (list/ndarray): Quadratic weights for action in rl reward.
            rew_exponential (bool): If to exponential negative quadratic cost to positive, bounded [0,1] reward.
            done_on_out_of_bound (bool): If to terminate when state is out of bound.
            info_mse_metric_state_weight (list/ndarray): Quadratic weights for state in mse calculation for info dict.
        """

        self.QUAD_TYPE = QuadType(quad_type)
        self.norm_act_scale = norm_act_scale
        self.obs_goal_horizon = obs_goal_horizon
        self.rew_state_weight = np.array(rew_state_weight, ndmin=1, dtype=float)
        self.Q = np.diag(self.rew_state_weight)
        self.rew_act_weight = np.array(rew_act_weight, ndmin=1, dtype=float)
        self.R = np.diag(self.rew_act_weight)
        self.rew_exponential = rew_exponential
        self.done_on_out_of_bound = done_on_out_of_bound
        if info_mse_metric_state_weight is None:
            if self.QUAD_TYPE == QuadType.ONE_D:
                self.info_mse_metric_state_weight = np.array([1, 0], ndmin=1, dtype=float)
            elif self.QUAD_TYPE == QuadType.TWO_D:
                self.info_mse_metric_state_weight = np.array([1, 0, 1, 0, 0, 0], ndmin=1, dtype=float)
            # elif self.QUAD_TYPE == QuadType.TWO_D_ATTITUDE:
            elif self.QUAD_TYPE in [QuadType.TWO_D_ATTITUDE, QuadType.TWO_D_ATTITUDE_BODY]:
                self.info_mse_metric_state_weight = np.array([1, 0, 1, 0, 0, 0], ndmin=1, dtype=float)
            elif self.QUAD_TYPE == QuadType.TWO_D_ATTITUDE_5S:
                self.info_mse_metric_state_weight = np.array([1, 0, 1, 0, 0], ndmin=1, dtype=float)
            elif self.QUAD_TYPE == QuadType.THREE_D:
                self.info_mse_metric_state_weight = np.array([1, 0, 1, 0, 1, 0, 0, 0, 0, 0, 0, 0], ndmin=1, dtype=float)
            elif self.QUAD_TYPE == QuadType.THREE_D_ATTITUDE:
                self.info_mse_metric_state_weight = np.array([1, 0, 1, 0, 1, 0, 0, 0, 0, 0, 0, 0], ndmin=1, dtype=float)
            elif self.QUAD_TYPE == QuadType.THREE_D_ATTITUDE_10:
                self.info_mse_metric_state_weight = np.array([1, 0, 1, 0, 1, 0, 0, 0, 0, 0], ndmin=1, dtype=float)
            else:
                raise ValueError('[ERROR] in Quadrotor.__init__(), not implemented quad type.')
        else:
            if (self.QUAD_TYPE == QuadType.ONE_D and len(info_mse_metric_state_weight) == 2) or \
                    (self.QUAD_TYPE == QuadType.TWO_D and len(info_mse_metric_state_weight) == 6) or \
                    (self.QUAD_TYPE == QuadType.THREE_D and len(info_mse_metric_state_weight) == 12) or \
                    (self.QUAD_TYPE == QuadType.TWO_D_ATTITUDE and len(info_mse_metric_state_weight) == 6) or \
                    (self.QUAD_TYPE == QuadType.TWO_D_ATTITUDE_BODY and len(info_mse_metric_state_weight) == 6) or \
                    (self.QUAD_TYPE == QuadType.TWO_D_ATTITUDE_5S and len(info_mse_metric_state_weight) == 5) or \
                    (self.QUAD_TYPE == QuadType.THREE_D_ATTITUDE and len(info_mse_metric_state_weight) == 12) or \
                    (self.QUAD_TYPE == QuadType.THREE_D_ATTITUDE_10 and len(info_mse_metric_state_weight) == 10):

                self.info_mse_metric_state_weight = np.array(info_mse_metric_state_weight, ndmin=1, dtype=float)
            else:
                raise ValueError('[ERROR] in Quadrotor.__init__(), wrong info_mse_metric_state_weight argument size.')

        # BaseAviary constructor, called after defining the custom args,
        # since some BenchmarkEnv init setup can be task(custom args)-dependent.
        super().__init__(init_state=init_state, inertial_prop=inertial_prop, **kwargs)

        # Store initial state info.
        self.INIT_STATE_LABELS = {
            QuadType.ONE_D: ['init_x', 'init_x_dot'],
            QuadType.TWO_D: ['init_x', 'init_x_dot', 'init_z', 'init_z_dot', 'init_theta', 'init_theta_dot'],
            QuadType.TWO_D_ATTITUDE: ['init_x', 'init_x_dot', 'init_z', 'init_z_dot', 'init_theta', 'init_theta_dot'],
            QuadType.TWO_D_ATTITUDE_BODY: ['init_x', 'init_x_dot', 'init_z', 'init_z_dot', 'init_theta', 'init_theta_dot'],
            QuadType.TWO_D_ATTITUDE_5S: ['init_x', 'init_x_dot', 'init_z', 'init_z_dot', 'init_theta'],
            QuadType.THREE_D: ['init_x', 'init_x_dot', 'init_y', 'init_y_dot', 'init_z', 'init_z_dot',
                               'init_phi', 'init_theta', 'init_psi', 'init_p', 'init_q', 'init_r'],
            QuadType.THREE_D_ATTITUDE: ['init_x', 'init_x_dot', 'init_y', 'init_y_dot', 'init_z', 'init_z_dot',
                                        'init_phi', 'init_theta', 'init_psi', 'init_p', 'init_q', 'init_r'],
            QuadType.THREE_D_ATTITUDE_10: ['init_x', 'init_x_dot', 'init_y', 'init_y_dot', 'init_z', 'init_z_dot',
                                             'init_phi', 'init_theta', 'init_p', 'init_q'],
        }
        if init_state is None:
            for init_name in self.INIT_STATE_RAND_INFO:  # Default zero state.
                self.__dict__[init_name.upper()] = 0.
        else:
            if isinstance(init_state, np.ndarray):  # Full state as numpy array .
                for i, init_name in enumerate(self.INIT_STATE_LABELS[self.QUAD_TYPE]):
                    self.__dict__[init_name.upper()] = init_state[i]
            elif isinstance(init_state, dict):  # Partial state as dictionary.
                for init_name in self.INIT_STATE_LABELS[self.QUAD_TYPE]:
                    self.__dict__[init_name.upper()] = init_state.get(init_name, 0.)
            else:
                raise ValueError('[ERROR] in Quadrotor.__init__(), init_state incorrect format.')

        # Remove randomization info of initial state components inconsistent with quad type.
        for init_name in list(self.INIT_STATE_RAND_INFO.keys()):
            if init_name not in self.INIT_STATE_LABELS[self.QUAD_TYPE]:
                self.INIT_STATE_RAND_INFO.pop(init_name, None)
        # Remove randomization info of inertial components inconsistent with quad type.
        if self.QUAD_TYPE == QuadType.ONE_D:
            # Do NOT randomize J for the 1D quadrotor.
            self.INERTIAL_PROP_RAND_INFO.pop('Ixx', None)
            self.INERTIAL_PROP_RAND_INFO.pop('Iyy', None)
            self.INERTIAL_PROP_RAND_INFO.pop('Izz', None)
        elif self.QUAD_TYPE == QuadType.TWO_D or \
                self.QUAD_TYPE == QuadType.TWO_D_ATTITUDE or \
                self.QUAD_TYPE == QuadType.TWO_D_ATTITUDE_5S or \
                self.QUAD_TYPE == QuadType.TWO_D_ATTITUDE_BODY:
            # Only randomize Iyy for the 2D quadrotor.
            self.INERTIAL_PROP_RAND_INFO.pop('Ixx', None)
            self.INERTIAL_PROP_RAND_INFO.pop('Izz', None)

        # Override inertial properties of passed as arguments.
        if inertial_prop is None:
            pass
        elif self.QUAD_TYPE == QuadType.ONE_D and np.array(inertial_prop).shape == (1,):
            self.MASS = inertial_prop[0]
        elif self.QUAD_TYPE == QuadType.TWO_D and np.array(inertial_prop).shape == (2,):
            self.MASS, self.J[1, 1] = inertial_prop
        elif self.QUAD_TYPE == QuadType.TWO_D_ATTITUDE and np.array(inertial_prop).shape == (2,):
            self.MASS, self.J[1, 1] = inertial_prop
        elif self.QUAD_TYPE == QuadType.TWO_D_ATTITUDE_5S and np.array(inertial_prop).shape == (2,):
            self.MASS, self.J[1, 1] = inertial_prop
        elif self.QUAD_TYPE == QuadType.TWO_D_ATTITUDE_BODY and np.array(inertial_prop).shape == (2,):
            self.MASS, self.J[1, 1] = inertial_prop
        elif self.QUAD_TYPE == QuadType.THREE_D and np.array(inertial_prop).shape == (4,):
            self.MASS, self.J[0, 0], self.J[1, 1], self.J[2, 2] = inertial_prop
        elif isinstance(inertial_prop, dict):
            self.MASS = inertial_prop.get('M', self.MASS)
            self.J[0, 0] = inertial_prop.get('Ixx', self.J[0, 0])
            self.J[1, 1] = inertial_prop.get('Iyy', self.J[1, 1])
            self.J[2, 2] = inertial_prop.get('Izz', self.J[2, 2])
        else:
            raise ValueError('[ERROR] in Quadrotor.__init__(), inertial_prop incorrect format.')

        # Set goals for current task
        self.set_goals()

        # Set attitude controller if quadtype is QuadType.TWO_D_ATTITUDE
        # if self.QUAD_TYPE in [QuadType.TWO_D_ATTITUDE, QuadType.TWO_D_ATTITUDE_5S, QuadType.THREE_D_ATTITUDE]:
        if self.QUAD_TYPE in [QuadType.TWO_D_ATTITUDE, QuadType.TWO_D_ATTITUDE_5S, QuadType.TWO_D_ATTITUDE_BODY,
                              QuadType.THREE_D_ATTITUDE, QuadType.THREE_D_ATTITUDE_10]:
            self.attitude_control = AttitudeControl(self.CTRL_TIMESTEP, self.PYB_TIMESTEP)

        # Set prior/symbolic info.
        self._setup_symbolic()

        # initialize disturbance model
        if 'downwash' in self.disturbances:
            if self.DISTURBANCES['downwash'][0]['mode'] == 'fix':
                self.dw_model = Downwash(init_pos=self.DISTURBANCES['downwash'][0]['pos'])
            elif self.DISTURBANCES['downwash'][0]['mode'] == 'track':
                self.dw_model = Downwash() # update the position later

    def set_goals(self):
        # Create X_GOAL and U_GOAL references for the assigned task.
        # if self.QUAD_TYPE == QuadType.TWO_D_ATTITUDE or self.QUAD_TYPE == QuadType.TWO_D_ATTITUDE_5S:
        use_ilqr_ref = getattr(self, 'TASK_INFO', {}).get('ilqr_ref', False)
        use_pitch_ref = getattr(self, 'TASK_INFO', {}).get('pitch_ref', False)
        if self.QUAD_TYPE in [QuadType.TWO_D_ATTITUDE, QuadType.TWO_D_ATTITUDE_5S, QuadType.TWO_D_ATTITUDE_BODY]:
            self.U_GOAL = np.array([self.MASS * self.GRAVITY_ACC, 0.0])
        else:
            self.U_GOAL = np.ones(self.action_dim) * self.MASS * self.GRAVITY_ACC / self.action_dim
        if self.TASK == Task.STABILIZATION:
            if self.QUAD_TYPE == QuadType.ONE_D:
                self.X_GOAL = np.hstack(
                    [self.TASK_INFO['stabilization_goal'][1],
                     0.0])  # x = {z, z_dot}.
            elif self.QUAD_TYPE == QuadType.TWO_D:
                self.X_GOAL = np.hstack([
                    self.TASK_INFO['stabilization_goal'][0], 0.0,
                    self.TASK_INFO['stabilization_goal'][1], 0.0, 0.0, 0.0
                ])  # x = {x, x_dot, z, z_dot, theta, theta_dot}.
            elif self.QUAD_TYPE == QuadType.TWO_D_ATTITUDE:
                self.X_GOAL = np.hstack([
                    self.TASK_INFO['stabilization_goal'][0], 0.0,
                    self.TASK_INFO['stabilization_goal'][1], 0.0, 0.0, 0.0
                ])  # x = {x, x_dot, z, z_dot, theta, theta_dot}.
            elif self.QUAD_TYPE == QuadType.TWO_D_ATTITUDE_BODY:
                self.X_GOAL = np.hstack([
                    self.TASK_INFO['stabilization_goal'][0], 0.0,
                    self.TASK_INFO['stabilization_goal'][1], 0.0, 0.0, 0.0
                ])
            elif self.QUAD_TYPE == QuadType.TWO_D_ATTITUDE_5S:
                self.X_GOAL = np.hstack([
                    self.TASK_INFO['stabilization_goal'][0], 0.0,
                    self.TASK_INFO['stabilization_goal'][1], 0.0, 0.0
                ])  # x = {x, x_dot, z, z_dot, theta}.
            elif self.QUAD_TYPE == QuadType.THREE_D:
                self.X_GOAL = np.hstack([
                    self.TASK_INFO['stabilization_goal'][0], 0.0,
                    self.TASK_INFO['stabilization_goal'][1], 0.0,
                    self.TASK_INFO['stabilization_goal'][2], 0.0,
                    0.0, 0.0, 0.0, 0.0, 0.0, 0.0
                ])  # x = {x, x_dot, y, y_dot, z, z_dot, phi, theta, psi, p_body, q_body, r_body}.
        elif self.TASK == Task.TRAJ_TRACKING:
            if isinstance(self.EPISODE_LEN_SEC, list):
                self.episode_len = self.np_random.choice(self.EPISODE_LEN_SEC)
            else:
                self.episode_len = self.EPISODE_LEN_SEC
            if use_ilqr_ref:
                assert self.QUAD_TYPE in [QuadType.TWO_D_ATTITUDE, QuadType.THREE_D_ATTITUDE], \
                    '[ERROR] in Quadrotor.set_goals(), iLQR reference only available for attitude control interface.'
                # if using iLQR or trajectory data generated by other controllers
                # NOTE: the reference is assumed to have the same sampling frequency
                # TODO: add support for different sampling frequency
                # traj_overhead_steps = 60
                if hasattr(self.TASK_INFO, 'ilqr_traj_data'):
                    traj_data = np.load(self.TASK_INFO['ilqr_traj_data'], allow_pickle=True).item()
                else:
                    traj_tag = '2D_attitude' if self.QUAD_TYPE == QuadType.TWO_D_ATTITUDE else '3D_attitude'
                    traj_data = np.load(os.path.join(script_dir, \
                                                     '../../../benchmarking_sim/quadrotor/data', \
                                                     f'ilqr_quadrotor_{traj_tag}_{self.episode_len}_ref_traj.npy'),\
                                        allow_pickle=True).item()
                # max_ref_steps = self.PYB_FREQ * self.episode_len
                # ref_traj_steps = traj_data['obs'][0].shape[0]
                # if ref_traj_steps >= max_ref_steps + traj_overhead_steps:
                    # traj_data['obs'][0] = traj_data['obs'][0][:max_ref_steps+traj_overhead_steps]
                # if 
                POS_REF = np.array(
                    [traj_data['obs'][:, 0], 0 * traj_data['obs'][:, 0], traj_data['obs'][:, 2]]).T
                VEL_REF = np.array(
                    [traj_data['obs'][:, 1], 0 * traj_data['obs'][:, 1], traj_data['obs'][:, 3]]).T
                PITCH_REF = np.array([traj_data['obs'][:, 4], traj_data['obs'][:, 5]]).T
            else:
                waypoints = self.TASK_INFO['waypoints'] if 'waypoints' in self.TASK_INFO else None
                POS_REF, VEL_REF, _ = self._generate_trajectory(traj_type=self.TASK_INFO['trajectory_type'],
                                                                traj_length=self.episode_len,
                                                                num_cycles=self.TASK_INFO['num_cycles'],
                                                                traj_plane=self.TASK_INFO['trajectory_plane'],
                                                                position_offset=self.TASK_INFO[
                                                                    'trajectory_position_offset'],
                                                                scaling=self.TASK_INFO['trajectory_scale'],
                                                                sample_time=self.CTRL_TIMESTEP,
                                                                waypoint_list=waypoints
                                                                )
                # Each of the 3 returned values is of shape (Ctrl timesteps, 3)
            if self.QUAD_TYPE == QuadType.ONE_D:
                self.X_GOAL = np.vstack([
                    POS_REF[:, 2],  # z
                    VEL_REF[:, 2]  # z_dot
                ]).transpose()
            elif self.QUAD_TYPE == QuadType.TWO_D:
                self.X_GOAL = np.vstack([
                    POS_REF[:, 0],  # x
                    VEL_REF[:, 0],  # x_dot
                    POS_REF[:, 2],  # z
                    VEL_REF[:, 2],  # z_dot
                    np.zeros(POS_REF.shape[0]),  # zeros
                    np.zeros(VEL_REF.shape[0])
                ]).transpose()
            elif self.QUAD_TYPE == QuadType.TWO_D_ATTITUDE:
                if use_ilqr_ref and use_pitch_ref:
                    self.X_GOAL = np.vstack([
                        POS_REF[:, 0],  # x
                        VEL_REF[:, 0],  # x_dot
                        POS_REF[:, 2],  # z
                        VEL_REF[:, 2],  # z_dot
                        PITCH_REF[:, 0],  # theta
                        PITCH_REF[:, 1],  # theta_dot
                    ]).transpose()
                else:
                    self.X_GOAL = np.vstack([
                        POS_REF[:, 0],  # x
                        VEL_REF[:, 0],  # x_dot
                        POS_REF[:, 2],  # z
                        VEL_REF[:, 2],  # z_dot
                        np.zeros(POS_REF.shape[0]),  # zeros
                        np.zeros(VEL_REF.shape[0])
                    ]).transpose()
            elif self.QUAD_TYPE == QuadType.TWO_D_ATTITUDE_BODY:
                self.X_GOAL = np.vstack([
                    POS_REF[:, 0],  # x
                    VEL_REF[:, 0],  # x_dot
                    POS_REF[:, 2],  # z
                    VEL_REF[:, 2],  # z_dot
                    np.zeros(POS_REF.shape[0]),  # zeros
                    np.zeros(VEL_REF.shape[0])
                ]).transpose()
            elif self.QUAD_TYPE == QuadType.TWO_D_ATTITUDE_5S:
                self.X_GOAL = np.vstack([
                    POS_REF[:, 0],  # x
                    VEL_REF[:, 0],  # x_dot
                    POS_REF[:, 2],  # z
                    VEL_REF[:, 2],  # z_dot
                    np.zeros(POS_REF.shape[0]),  # zeros
                ]).transpose()
            elif self.QUAD_TYPE == QuadType.THREE_D:
                # Additional transformation of the originally planar trajectory.
                POS_REF_TRANS, VEL_REF_TRANS = transform_trajectory(
                    POS_REF, VEL_REF, trans_info={
                        'point': self.TASK_INFO['proj_point'],
                        'normal': self.TASK_INFO['proj_normal'],
                    })
                self.X_GOAL = np.vstack([
                    POS_REF_TRANS[:, 0],  # x
                    VEL_REF_TRANS[:, 0],  # x_dot
                    POS_REF_TRANS[:, 1],  # y
                    VEL_REF_TRANS[:, 1],  # y_dot
                    POS_REF_TRANS[:, 2],  # z
                    VEL_REF_TRANS[:, 2],  # z_dot
                    np.zeros(POS_REF_TRANS.shape[0]),  # zeros
                    np.zeros(POS_REF_TRANS.shape[0]),
                    np.zeros(POS_REF_TRANS.shape[0]),
                    np.zeros(VEL_REF_TRANS.shape[0]),
                    np.zeros(VEL_REF_TRANS.shape[0]),
                    np.zeros(VEL_REF_TRANS.shape[0])
                ]).transpose()
            elif self.QUAD_TYPE == QuadType.THREE_D_ATTITUDE:
                self.X_GOAL = np.vstack([
                    POS_REF[:, 0],  # x
                    VEL_REF[:, 0],  # x_dot
                    POS_REF[:, 1],  # y
                    VEL_REF[:, 1],  # y_dot
                    POS_REF[:, 2],  # z
                    VEL_REF[:, 2],  # z_dot
                    np.zeros(POS_REF.shape[0]),  # zeros
                    np.zeros(POS_REF.shape[0]),
                    np.zeros(POS_REF.shape[0]),
                    np.zeros(VEL_REF.shape[0]),
                    np.zeros(VEL_REF.shape[0]),
                    np.zeros(VEL_REF.shape[0])
                ]).transpose()
            elif self.QUAD_TYPE == QuadType.THREE_D_ATTITUDE_10:
                self.X_GOAL = np.vstack([
                    POS_REF[:, 0],  # x
                    VEL_REF[:, 0],  # x_dot
                    POS_REF[:, 1],  # y
                    VEL_REF[:, 1],  # y_dot
                    POS_REF[:, 2],  # z
                    VEL_REF[:, 2],  # z_dot
                    np.zeros(POS_REF.shape[0]),  # zeros
                    np.zeros(POS_REF.shape[0]),
                    np.zeros(VEL_REF.shape[0]),
                    np.zeros(VEL_REF.shape[0])
                ]).transpose()

    def reset(self, seed=None):
        """(Re-)initializes the environment to start an episode.

        Mandatory to call at least once after __init__().

        Args:
            seed (int): An optional seed to reseed the environment.

        Returns:
            obs (ndarray): The initial state of the environment.
            info (dict): A dictionary with information about the dynamics and constraints symbolic models.
        """
        super().before_reset(seed=seed)
        # PyBullet simulation reset.
        super()._reset_simulation()

        # Choose randomized or deterministic inertial properties.
        prop_values = {
            'M': self.MASS,
            'Ixx': self.J[0, 0],
            'Iyy': self.J[1, 1],
            'Izz': self.J[2, 2]
        }
        if self.QUAD_TYPE == QuadType.TWO_D_ATTITUDE:
            prop_values['beta_1'] = self.beta_1
            prop_values['beta_2'] = self.beta_2
            prop_values['alpha_1'] = self.alpha_1
            prop_values['alpha_2'] = self.alpha_2
            prop_values['alpha_3'] = self.alpha_3
        if self.RANDOMIZED_INERTIAL_PROP:
            prop_values = self._randomize_values_by_info(
                prop_values, self.INERTIAL_PROP_RAND_INFO)
            if any(phy_quantity < 0 for phy_quantity in prop_values.values()):
                if self.QUAD_TYPE != QuadType.TWO_D_ATTITUDE:
                    raise ValueError('[ERROR] in Quadrotor.reset(), negative randomized inertial properties.')
        self.OVERRIDDEN_QUAD_MASS = prop_values['M']
        self.OVERRIDDEN_QUAD_INERTIA = [prop_values['Ixx'], prop_values['Iyy'], prop_values['Izz']]
        if self.QUAD_TYPE == QuadType.TWO_D_ATTITUDE:
            self.beta_1 = prop_values['beta_1']
            self.beta_2 = prop_values['beta_2']
            self.alpha_1 = prop_values['alpha_1']
            self.alpha_2 = prop_values['alpha_2']
            self.alpha_3 = prop_values['alpha_3']
            self._setup_symbolic()

        # Override inertial properties.
        p.changeDynamics(
            self.DRONE_IDS[0],
            linkIndex=-1,  # Base link.
            mass=self.OVERRIDDEN_QUAD_MASS,
            localInertiaDiagonal=self.OVERRIDDEN_QUAD_INERTIA,
            physicsClientId=self.PYB_CLIENT)

        # Randomize initial state.
        init_values = {init_name: self.__dict__[init_name.upper()]
                       for init_name in self.INIT_STATE_LABELS[self.QUAD_TYPE]}
        if self.RANDOMIZED_INIT:
            init_values = self._randomize_values_by_info(init_values, self.INIT_STATE_RAND_INFO)
        INIT_XYZ = [init_values.get('init_' + k, 0.) for k in ['x', 'y', 'z']]
        INIT_VEL = [init_values.get('init_' + k + '_dot', 0.) for k in ['x', 'y', 'z']]
        INIT_RPY = [init_values.get('init_' + k, 0.) for k in ['phi', 'theta', 'psi']]
        if self.QUAD_TYPE == QuadType.TWO_D:
            INIT_ANG_VEL = [0, init_values.get('init_theta_dot', 0.), 0]
        # elif self.QUAD_TYPE == QuadType.TWO_D_ATTITUDE or self.QUAD_TYPE == QuadType.TWO_D_ATTITUDE_5S:
        elif self.QUAD_TYPE in [QuadType.TWO_D_ATTITUDE, QuadType.TWO_D_ATTITUDE_5S, QuadType.TWO_D_ATTITUDE_BODY]:
            INIT_ANG_VEL = [0, init_values.get('init_theta_dot', 0.), 0]
            self.attitude_control.reset()
        else:
            INIT_ANG_VEL = [init_values.get('init_' + k, 0.) for k in ['p', 'q', 'r']]  # TODO: transform from body rates.
        p.resetBasePositionAndOrientation(self.DRONE_IDS[0], INIT_XYZ,
                                          p.getQuaternionFromEuler(INIT_RPY),
                                          physicsClientId=self.PYB_CLIENT)
        p.resetBaseVelocity(self.DRONE_IDS[0], INIT_VEL, INIT_ANG_VEL,
                            physicsClientId=self.PYB_CLIENT)

        # Randomize disturbances.
        # disturbance_rand_dict = {}
        if self.RANDOMIZED_DISTURBANCE and self.DISTURBABCE_RAND_INFO is not None:
            # first reset the disturbances
            for keys, values in self.DISTURBANCES.items():
                if keys in self.disturbances:
                    if keys == 'downwash':
                        self.dw_model.update_pos(self.DISTURBANCES['downwash'][0]['pos'])
                    else:
                        # process and observation disturbances
                        self.disturbances[keys].disturbances[0].std = values[0]['std']
            
            # then randomize the disturbances #TODO: need a more elegant way to do this
            self.disturbance_before_rand = self.disturbances.copy()
            for keys, values in self.DISTURBABCE_RAND_INFO.items():
                if keys in self.disturbances:
                    if keys == 'downwash':
                        self.dw_model.update_pos(np.random.choice(values[0]['scale']))
                    else:
                        # process and observation disturbances
                        if isinstance(self.disturbances[keys].disturbances[0].std, list):
                            self.disturbances[keys].disturbances[0].std =\
                                list(np.array(self.disturbances[keys].disturbances[0].std) * np.random.choice(values[0]['scale']))
                        elif isinstance(self.disturbances[keys].disturbances[0].std, float):
                            self.disturbances[keys].disturbances[0].std =\
                                self.disturbances[keys].disturbances[0].std * np.random.choice(values[0]['scale'])
        # Update BaseAviary internal variables before calling self._get_observation().
        self._update_and_store_kinematic_information()
        obs, info = self._get_observation(), self._get_reset_info()
        obs, info = super().after_reset(obs, info)

        # Update task goals
        # NOTE: Task info will be randomized when set_goals() is called.
        self.set_goals()

        # Return either an observation and dictionary or just the observation.
        if self.INFO_IN_RESET:
            return obs, info
        else:
            return obs

    def step(self, action):
        """Advances the environment by one control step.

        Pass the commanded RPMs and the adversarial force to the superclass .step().
        The PyBullet simulation is stepped PYB_FREQ/CTRL_FREQ times in BaseAviary.

        Args:
            action (ndarray): The action applied to the environment for the step.

        Returns:
            obs (ndarray): The state of the environment after the step.
            reward (float): The scalar reward/cost of the step.
            done (bool): Whether the conditions for the end of an episode are met in the step.
            info (dict): A dictionary with information about the constraints evaluations and violations.
        """

        # Get the preprocessed rpm for each motor
        action = super().before_step(action)

        # Determine disturbance force.
        disturb_force = None
        passive_disturb = 'dynamics' in self.disturbances
        adv_disturb = self.adversary_disturbance == 'dynamics'
        if 'downwash' in self.disturbances:
            disturb_force = np.zeros(self.DISTURBANCE_MODES['dynamics']['dim'])
        if passive_disturb or adv_disturb:
            disturb_force = np.zeros(self.DISTURBANCE_MODES['dynamics']['dim'])
        if passive_disturb:
            disturb_force = self.disturbances['dynamics'].apply(
                disturb_force, self)
        if adv_disturb and self.adv_action is not None:
            disturb_force = disturb_force + self.adv_action
            # Clear the adversary action, wait for the next one.
            self.adv_action = None
        # Construct full (3D) disturbance force.
        if disturb_force is not None:
            if self.QUAD_TYPE == QuadType.ONE_D:
                # Only disturb on z direction.
                disturb_force = [0, 0, float(disturb_force)]
            elif self.QUAD_TYPE == QuadType.TWO_D:
                # Only disturb on x-z plane.
                disturb_force = [float(disturb_force[0]), 0, float(disturb_force[1])]
            elif self.QUAD_TYPE == QuadType.TWO_D_ATTITUDE:
                # Only disturb on x-z plane.
                disturb_force = [float(disturb_force[0]), 0, float(disturb_force[1])]
            elif self.QUAD_TYPE == QuadType.TWO_D_ATTITUDE_BODY:
                # Only disturb on x-z plane.
                disturb_force = [float(disturb_force[0]), 0, float(disturb_force[1])]
            elif self.QUAD_TYPE == QuadType.TWO_D_ATTITUDE_5S:
                # Only disturb on x-z plane.
                disturb_force = [float(disturb_force[0]), 0, float(disturb_force[1])]
            elif self.QUAD_TYPE == QuadType.THREE_D:
                disturb_force = np.asarray(disturb_force).flatten()
            elif self.QUAD_TYPE == QuadType.THREE_D_ATTITUDE:
                disturb_force = np.asarray(disturb_force).flatten()
            elif self.QUAD_TYPE == QuadType.THREE_D_ATTITUDE_10:
                disturb_force = np.asarray(disturb_force).flatten()
            
        # handle downwash force
        if 'downwash' in self.disturbances:
            assert self.QUAD_TYPE in [QuadType.TWO_D_ATTITUDE, QuadType.TWO_D_ATTITUDE_5S, QuadType.TWO_D_ATTITUDE_BODY\
                            , QuadType.THREE_D_ATTITUDE, QuadType.THREE_D_ATTITUDE_10], '[ERROR] in Quadrotor.step(), downwash model is only available for identified model.'
            # get the current observation
            obs = self._get_observation()
            # if self.DISTURBANCES['downwash'][0]['mode'] == 'track':
            #     # update the position of the downwash model
            #     self.dw_model.update_pos(pos=np.array([obs[0], 0, obs[2]]))
            # get the downwash force
            if self.QUAD_TYPE not in [QuadType.TWO_D_ATTITUDE]:
                raise ValueError('[ERROR] in Quadrotor.step(), downwash force is only available for 2D attitude model.')
            if self.QUAD_TYPE in [QuadType.TWO_D_ATTITUDE, QuadType.TWO_D_ATTITUDE_BODY, QuadType.TWO_D_ATTITUDE_5S]:
                pos = np.array([obs[0], 0, obs[2]])
            elif self.QUAD_TYPE in [QuadType.THREE_D_ATTITUDE, QuadType.THREE_D_ATTITUDE_10]:
                pos = np.array([obs[0], obs[2], obs[4]])
            
            if self.DISTURBANCES['downwash'][0]['mode'] == 'track':
                # update the position of the downwash model
                self.dw_model.update_pos(pos=pos+self.DISTURBANCES['downwash'][0]['pos'])
            dw_force_mag = self.dw_model.get_dw_force_mag(target_pos=pos, mode='absolute')
            
            # print(f'dw_force_mag: {dw_force_mag:2f} [N]')
            disturb_force[-1] += -dw_force_mag

        # Advance the simulation.
        super()._advance_simulation(action, disturb_force)
        # Standard Gym return.
        obs = self._get_observation()
        rew = self._get_reward()
        done = self._get_done()
        info = self._get_info()
        obs, rew, done, info = super().after_step(obs, rew, done, info)
        return obs, rew, done, info

    def render(self, mode='human', close=False):
        '''Retrieves a frame from PyBullet rendering.

        Args:
            mode (str): Unused.
            close (bool): Unused

        Returns:
            frame (ndarray): A multidimensional array with the RGB frame captured by PyBullet's camera.
        '''

        [w, h, rgb, _, _] = p.getCameraImage(width=self.RENDER_WIDTH,
                                             height=self.RENDER_HEIGHT,
                                             shadow=1,
                                             viewMatrix=self.CAM_VIEW,
                                             projectionMatrix=self.CAM_PRO,
                                             renderer=p.ER_TINY_RENDERER,
                                             flags=p.ER_SEGMENTATION_MASK_OBJECT_AND_LINKINDEX,
                                             physicsClientId=self.PYB_CLIENT)
        # Image.fromarray(np.reshape(rgb, (h, w, 4)), 'RGBA').show()
        return np.reshape(rgb, (h, w, 4))

    def _setup_symbolic(self, prior_prop={}, **kwargs):
        '''Creates symbolic (CasADi) models for dynamics, observation, and cost.

        Args:
            prior_prop (dict): specify the prior inertial prop to use in the symbolic model.
        '''
        m = prior_prop.get('M', self.MASS)
        Iyy = prior_prop.get('Iyy', self.J[1, 1])

        g, length = self.GRAVITY_ACC, self.L
        dt = self.CTRL_TIMESTEP
        # Define states.
        z = cs.MX.sym('z')
        z_dot = cs.MX.sym('z_dot')
        u_eq = m * g
        X_dot, parameterized_X_dot, Y = None, None, None
        lr_param = None  # external model parameters
        if self.QUAD_TYPE == QuadType.ONE_D:
            nx, nu = 2, 1
            # Define states.
            X = cs.vertcat(z, z_dot)
            # Define input thrust.
            T = cs.MX.sym('T')
            U = cs.vertcat(T)
            # Define dynamics equations.
            X_dot = cs.vertcat(z_dot, T / m - g)
            # Define observation equation.
            Y = cs.vertcat(z, z_dot)
        elif self.QUAD_TYPE == QuadType.TWO_D:
            nx, nu = 6, 2
            # Define states.
            x = cs.MX.sym('x')
            x_dot = cs.MX.sym('x_dot')
            theta = cs.MX.sym('theta')
            theta_dot = cs.MX.sym('theta_dot')
            X = cs.vertcat(x, x_dot, z, z_dot, theta, theta_dot)
            # Define input thrusts.
            T1 = cs.MX.sym('T1')
            T2 = cs.MX.sym('T2')
            U = cs.vertcat(T1, T2)
            # Define dynamics equations.
            X_dot = cs.vertcat(x_dot,
                               cs.sin(theta) * (T1 + T2) / m,
                               z_dot,
                               cs.cos(theta) * (T1 + T2) / m - g,
                               theta_dot,
                               length * (T2 - T1) / Iyy / np.sqrt(2))
            # Define observation.
            Y = cs.vertcat(x, x_dot, z, z_dot, theta, theta_dot)
        elif self.QUAD_TYPE == QuadType.TWO_D_ATTITUDE:
            # identified parameters for the 2D attitude interface
            # NOTE: these parameters are not set in the prior_prop dict
            # since they are specific to the 2D attitude model
            self.beta_1 = prior_prop.get('beta_1', 18.112984649321753)
            self.beta_2 = prior_prop.get('beta_2', 3.6800)
            self.beta_3 = prior_prop.get('beta_3', 0)
            self.alpha_1 = prior_prop.get('alpha_1', -140.8)
            self.alpha_2 = prior_prop.get('alpha_2', -13.4)
            self.alpha_3 = prior_prop.get('alpha_3', 124.8)
            self.pitch_bias = prior_prop.get('pitch_bias', 0.0)

            nx, nu = 6, 2
            # Define states.
            x = cs.MX.sym('x')
            x_dot = cs.MX.sym('x_dot')
            theta = cs.MX.sym('theta')  # pitch angle [rad]
            theta_dot = cs.MX.sym('theta_dot')
            X = cs.vertcat(x, x_dot, z, z_dot, theta, theta_dot)
            # Define input collective thrust and theta.
            T = cs.MX.sym('T_c')  # normalized thrust [N]
            P = cs.MX.sym('P_c')  # desired pitch angle [rad]
            U = cs.vertcat(T, P)
            # The thrust in PWM is converted from the normalized thrust.
            # With the formulat F_desired = b_F * T + a_F

            # Define dynamics equations.
            # TODO: create a parameter for the new quad model
            # X_dot = cs.vertcat(x_dot,
            #                    (18.112984649321753 * T + 3.7613154938448576) * cs.sin(theta),
            #                    z_dot,
            #                    (18.112984649321753 * T + 3.7613154938448576) * cs.cos(theta) - g,
            #                    theta_dot,
            #                    # 60 * (60 * (P - theta) - theta_dot)
            #                    -143.9 * theta - 13.02 * theta_dot + 122.5 * P
            #                    )
            X_dot = cs.vertcat(x_dot,
                               (self.beta_1 * T + self.beta_2) * cs.sin(theta + self.pitch_bias) + self.beta_3,
                               z_dot,
                               (self.beta_1 * T + self.beta_2) * cs.cos(theta + self.pitch_bias) - g,
                               theta_dot,
                               self.alpha_1 * (theta + self.pitch_bias) + self.alpha_2 * theta_dot + self.alpha_3 * P)
            # Define observation.
            Y = cs.vertcat(x, x_dot, z, z_dot, theta, theta_dot)

            T_mapping = self.beta_1 * T + self.beta_2
            P_mapping = self.alpha_1 * (theta + self.pitch_bias) + self.alpha_2 * theta_dot + self.alpha_3 * P
            self.T_mapping_func = cs.Function('T_mapping', [T], [T_mapping])
            self.P_mapping_func = cs.Function('P_mapping', [theta, theta_dot, P], [P_mapping])

            mp = [18.112984649321753, 3.6800, 0.0, 140.8, 13.4, 124.8, 0.0]
            lr_param = cs.MX.sym('learnable_param', 6)
            parameterized_X_dot = cs.vertcat(
                x_dot,
                (lr_param[0] * mp[0] * T + lr_param[1] * mp[1]) * cs.sin(theta) + lr_param[2] * mp[2],
                z_dot,
                (lr_param[0] * mp[0] * T + lr_param[1] * mp[1]) * cs.cos(theta) - g,
                theta_dot,
                -lr_param[3] * mp[3] * theta - lr_param[4] * mp[4] * theta_dot + lr_param[5] * mp[5] * P
            )

        elif self.QUAD_TYPE == QuadType.TWO_D_ATTITUDE_BODY:
            nx, nu = 6, 2
            # Define states.
            x = cs.MX.sym('x')
            vx = cs.MX.sym('vx')
            theta = cs.MX.sym('theta')  # pitch angle [rad]
            theta_dot = cs.MX.sym('theta_dot')
            z = cs.MX.sym('z')
            vz = cs.MX.sym('vz')
            X = cs.vertcat(x, vx, z, vz, theta, theta_dot)
            # Define input collective thrust and theta.
            T = cs.MX.sym('T_c')  # normalized thrust [N]
            P = cs.MX.sym('P_c')  # desired pitch angle [rad]
            U = cs.vertcat(T, P)
            # The thrust in PWM is converted from the normalized thrust.
            # With the formulat F_desired = b_F * T + a_F

            # Define dynamics equations.
            X_dot = cs.vertcat(vx * cs.cos(theta) - vz * cs.sin(theta),
                               vz * theta_dot - g * cs.sin(theta),
                               vx * cs.sin(theta) + vz * cs.cos(theta),
                               -vx * theta_dot - g * cs.cos(theta) + (self.beta_1 * T + self.beta_2),
                               -theta_dot,
                               self.alpha_1 * (-theta + self.pitch_bias) + self.alpha_2 * -theta_dot + self.alpha_3 * P)
            # Define observation.
            x_dot = vx * cs.cos(theta) + vz * cs.sin(theta)
            z_dot = -vx * cs.sin(theta) + vz * cs.cos(theta)
            # Y = cs.vertcat(x, x_dot, z, z_dot, theta, theta_dot)
            Y = cs.vertcat(x, vx, z, vz, theta, theta_dot)
            T_mapping = self.beta_1 * T + self.beta_2
            self.T_mapping_func = cs.Function('T_mapping', [T], [T_mapping])

        elif self.QUAD_TYPE == QuadType.TWO_D_ATTITUDE_5S:
            nx, nu = 5, 2
            # Define states.
            x = cs.MX.sym('x')
            x_dot = cs.MX.sym('x_dot')
            theta = cs.MX.sym('theta')  # pitch angle [rad]
            X = cs.vertcat(x, x_dot, z, z_dot, theta)
            # Define input collective thrust and theta.
            T = cs.MX.sym('T_c')  # normalized thrust [N]
            P = cs.MX.sym('P_c')  # desired pitch angle [rad]
            U = cs.vertcat(T, P)
            # The thrust in PWM is converted from the normalized thrust.
            # With the formulat F_desired = b_F * T + a_F

            # Define dynamics equations.
            # TODO: create a parameter for the new quad model
            X_dot = cs.vertcat(x_dot,
                               (18.112984649321753 * T + 3.7613154938448576) * cs.sin(theta),
                               z_dot,
                               (18.112984649321753 * T + 3.7613154938448576) * cs.cos(theta) - g,
                               -60.00143727772195 * theta + 60.00143727772195 * P)
            # Define observation.
            Y = cs.vertcat(x, x_dot, z, z_dot, theta)
        elif self.QUAD_TYPE == QuadType.THREE_D:
            nx, nu = 12, 4
            Ixx = prior_prop.get('Ixx', self.J[0, 0])
            Izz = prior_prop.get('Izz', self.J[2, 2])
            J = cs.blockcat([[Ixx, 0.0, 0.0],
                             [0.0, Iyy, 0.0],
                             [0.0, 0.0, Izz]])
            Jinv = cs.blockcat([[1.0 / Ixx, 0.0, 0.0],
                                [0.0, 1.0 / Iyy, 0.0],
                                [0.0, 0.0, 1.0 / Izz]])
            gamma = self.KM / self.KF
            x = cs.MX.sym('x')
            y = cs.MX.sym('y')
            phi = cs.MX.sym('phi')  # Roll
            theta = cs.MX.sym('theta')  # Pitch
            psi = cs.MX.sym('psi')  # Yaw
            x_dot = cs.MX.sym('x_dot')
            y_dot = cs.MX.sym('y_dot')
            p_body = cs.MX.sym('p')  # Body frame roll rate
            q_body = cs.MX.sym('q')  # body frame pith rate
            r_body = cs.MX.sym('r')  # body frame yaw rate
            # PyBullet Euler angles use the SDFormat for rotation matrices.
            Rob = csRotXYZ(phi, theta, psi)  # rotation matrix transforming a vector in the body frame to the world frame.

            # Define state variables.
            X = cs.vertcat(x, x_dot, y, y_dot, z, z_dot, phi, theta, psi, p_body, q_body, r_body)

            # Define inputs.
            f1 = cs.MX.sym('f1')
            f2 = cs.MX.sym('f2')
            f3 = cs.MX.sym('f3')
            f4 = cs.MX.sym('f4')
            U = cs.vertcat(f1, f2, f3, f4)

            # From Ch. 2 of Luis, Carlos, and Jérôme Le Ny. 'Design of a trajectory tracking controller for a
            # nanoquadcopter.' arXiv preprint arXiv:1608.05786 (2016).

            # Defining the dynamics function.
            # We are using the velocity of the base wrt to the world frame expressed in the world frame.
            # Note that the reference expresses this in the body frame.
            oVdot_cg_o = Rob @ cs.vertcat(0, 0, f1 + f2 + f3 + f4) / m - cs.vertcat(0, 0, g)
            pos_ddot = oVdot_cg_o
            pos_dot = cs.vertcat(x_dot, y_dot, z_dot)
            Mb = cs.vertcat(length / cs.sqrt(2.0) * (f1 + f2 - f3 - f4),
                            length / cs.sqrt(2.0) * (-f1 + f2 + f3 - f4),
                            gamma * (-f1 + f2 - f3 + f4))
            rate_dot = Jinv @ (Mb - (cs.skew(cs.vertcat(p_body, q_body, r_body)) @ J @ cs.vertcat(p_body, q_body, r_body)))
            ang_dot = cs.blockcat([[1, cs.sin(phi) * cs.tan(theta), cs.cos(phi) * cs.tan(theta)],
                                   [0, cs.cos(phi), -cs.sin(phi)],
                                   [0, cs.sin(phi) / cs.cos(theta), cs.cos(phi) / cs.cos(theta)]]) @ cs.vertcat(p_body, q_body, r_body)
            X_dot = cs.vertcat(pos_dot[0], pos_ddot[0], pos_dot[1], pos_ddot[1], pos_dot[2], pos_ddot[2], ang_dot, rate_dot)
            Y = cs.vertcat(x, x_dot, y, y_dot, z, z_dot, phi, theta, psi, p_body, q_body, r_body)
        elif self.QUAD_TYPE == QuadType.THREE_D_ATTITUDE:
            nx, nu = 12, 4
            # Define states.
            x = cs.MX.sym('x')
            x_dot = cs.MX.sym('x_dot')
            y = cs.MX.sym('y')
            y_dot = cs.MX.sym('y_dot')
            phi = cs.MX.sym('phi')  # roll angle [rad]
            phi_dot = cs.MX.sym('phi_dot')
            theta = cs.MX.sym('theta')  # pitch angle [rad]
            theta_dot = cs.MX.sym('theta_dot')
            psi = cs.MX.sym('psi')  # yaw angle [rad]
            psi_dot = cs.MX.sym('psi_dot')
            X = cs.vertcat(x, x_dot, y, y_dot, z, z_dot, phi, theta, psi, phi_dot, theta_dot, psi_dot)
            # Define input collective thrust and theta.
            T = cs.MX.sym('T_c')  # normalized thrust [N]
            R = cs.MX.sym('R_c')  # desired roll angle [rad]
            P = cs.MX.sym('P_c')  # desired pitch angle [rad]
            Y = cs.MX.sym('Y_c')  # desired yaw angle [rad]
            U = cs.vertcat(T, R, P, Y)
            # The thrust in PWM is converted from the normalized thrust.
            # With the formulat F_desired = b_F * T + a_F
            params_acc = [20.907574256269616, 3.653687545690674]
            params_roll_rate = [-130.3, -16.33, 119.3]
            params_pitch_rate = [-99.94, -13.3, 84.73]
            params_yaw_rate = [0, 0, 0]

            # Define dynamics equations.
            # TODO: create a parameter for the new quad model
            X_dot = cs.vertcat(x_dot,
                               (params_acc[0] * T + params_acc[1]) * (
                                   cs.cos(phi) * cs.sin(theta) * cs.cos(psi) + cs.sin(phi) * cs.sin(psi)),
                               y_dot,
                               (params_acc[0] * T + params_acc[1]) * (
                                   cs.cos(phi) * cs.sin(theta) * cs.sin(psi) - cs.sin(phi) * cs.cos(psi)),
                               z_dot,
                               (params_acc[0] * T + params_acc[1]) * cs.cos(phi) * cs.cos(theta) - g,
                               phi_dot,
                               theta_dot,
                               psi_dot,
                               params_roll_rate[0] * phi + params_roll_rate[1] * phi_dot + params_roll_rate[2] * R,
                               params_pitch_rate[0] * theta + params_pitch_rate[1] * theta_dot + params_pitch_rate[2] * P,
                               params_yaw_rate[0] * psi + params_yaw_rate[1] * psi_dot + params_yaw_rate[2] * Y)
            # Define observation.
            Y = cs.vertcat(x, x_dot, y, y_dot, z, z_dot, phi, theta, psi, phi_dot, theta_dot, psi_dot)

        elif self.QUAD_TYPE == QuadType.THREE_D_ATTITUDE_10:
            nx, nu = 10, 3
            # Define states.
            x = cs.MX.sym('x')
            x_dot = cs.MX.sym('x_dot')
            y = cs.MX.sym('y')
            y_dot = cs.MX.sym('y_dot')
            phi = cs.MX.sym('phi')  # roll angle [rad]
            phi_dot = cs.MX.sym('phi_dot')
            theta = cs.MX.sym('theta')  # pitch angle [rad]
            theta_dot = cs.MX.sym('theta_dot')
            X = cs.vertcat(x, x_dot, y, y_dot, z, z_dot, phi, theta, phi_dot, theta_dot)
            # Define input collective thrust and theta.
            T = cs.MX.sym('T_c')  # normalized thrust [N]
            R = cs.MX.sym('R_c')  # desired roll angle [rad]
            P = cs.MX.sym('P_c')  # desired pitch angle [rad]
            U = cs.vertcat(T, R, P)
            # The thrust in PWM is converted from the normalized thrust.
            # With the formulat F_desired = b_F * T + a_F
            params_acc = [20.907574256269616, 3.653687545690674]
            params_roll_rate = [-130.3, -16.33, 119.3]
            params_pitch_rate = [-99.94, -13.3, 84.73]
            psi = 0

            self.a = prior_prop.get('a', 20.907574256269616)
            self.b = prior_prop.get('b', 3.653687545690674)
            self.c = prior_prop.get('c', -130.3)
            self.d = prior_prop.get('d', -16.33)
            self.e = prior_prop.get('e', 119.3)
            self.f = prior_prop.get('f', -99.94)
            self.h = prior_prop.get('h', -13.3)
            self.l = prior_prop.get('l', 84.73)

            # Define dynamics equations.
            # TODO: create a parameter for the new quad model
            X_dot = cs.vertcat(x_dot,
                               (self.a * T + self.b) * (
                                           cs.cos(phi) * cs.sin(theta) * cs.cos(psi) + cs.sin(phi) * cs.sin(psi)),
                               y_dot,
                               (self.a * T + self.b) * (
                                           cs.cos(phi) * cs.sin(theta) * cs.sin(psi) - cs.sin(phi) * cs.cos(psi)),
                               z_dot,
                               (self.a * T + self.b) * cs.cos(phi) * cs.cos(theta) - g,
                               phi_dot,
                               theta_dot,
                               self.c * phi + self.d * phi_dot + self.e * R,
                               self.f * theta + self.h * theta_dot + self.l * P,
                                 )
            # Define observation.
            Y = cs.vertcat(x, x_dot, y, y_dot, z, z_dot, phi, theta, phi_dot, theta_dot)

            T_mapping = self.a * T + self.b
            R_mapping = self.c * phi + self.d * phi_dot + self.e * R
            P_mapping = self.f * theta + self.h * theta_dot + self.l * P
            self.T_mapping_func = cs.Function('T_mapping', [T], [T_mapping])
            self.P_mapping_func = cs.Function('P_mapping', [theta, theta_dot, P], [P_mapping])
            self.R_mapping_func = cs.Function('R_mapping', [phi, phi_dot, R], [R_mapping])
        # Set the equilibrium values for linearizations.
        X_EQ = np.zeros(self.state_dim)
        # if self.QUAD_TYPE == QuadType.TWO_D_ATTITUDE:
        if self.QUAD_TYPE in [QuadType.TWO_D_ATTITUDE, QuadType.TWO_D_ATTITUDE_5S]:
            U_EQ = np.array([u_eq, 0])
        elif self.QUAD_TYPE in [QuadType.THREE_D_ATTITUDE]:
            U_EQ = np.array([u_eq, 0, 0, 0])
        elif self.QUAD_TYPE in [QuadType.THREE_D_ATTITUDE_10]:
            U_EQ = np.array([u_eq, 0, 0])
        else:
            U_EQ = np.ones(self.action_dim) * u_eq / self.action_dim
        # Define cost (quadratic form).
        Q = cs.MX.sym('Q', nx, nx)
        R = cs.MX.sym('R', nu, nu)
        Xr = cs.MX.sym('Xr', nx, 1)
        Ur = cs.MX.sym('Ur', nu, 1)
        cost_func = 0.5 * (X - Xr).T @ Q @ (X - Xr) + 0.5 * (U - Ur).T @ R @ (U - Ur)
        # Define dynamics and cost dictionaries.
        dynamics = {
            'dyn_eqn': X_dot,
            'param_dyn_eqn': parameterized_X_dot,
            'obs_eqn': Y,
            'vars': {'X': X, 'U': U, 'P': lr_param}
        }
        cost = {
            'cost_func': cost_func,
            'vars': {
                'X': X,
                'U': U,
                'Xr': Xr,
                'Ur': Ur,
                'Q': Q,
                'R': R
            }
        }
        # Additional params to cache
        params = {
            # prior inertial properties
            'quad_mass': m,
            'quad_Iyy': Iyy,
            'quad_Ixx': Ixx if 'Ixx' in locals() else None,
            'quad_Izz': Izz if 'Izz' in locals() else None,
            # equilibrium point for linearization
            'X_EQ': X_EQ,
            'U_EQ': U_EQ,
        }
        # Setup symbolic model.
        self.symbolic = SymbolicModel(dynamics=dynamics, cost=cost, dt=dt, params=params)

    def _set_action_space(self):
        """Sets the action space of the environment."""
        # Define action/input dimension, labels, and units.
        if self.QUAD_TYPE == QuadType.ONE_D:
            action_dim = 1
            self.ACTION_LABELS = ['T']
            self.ACTION_UNITS = ['N'] if not self.NORMALIZED_RL_ACTION_SPACE else ['-']
        elif self.QUAD_TYPE == QuadType.TWO_D:
            action_dim = 2
            self.ACTION_LABELS = ['T1', 'T2']
            self.ACTION_UNITS = ['N', 'N'] if not self.NORMALIZED_RL_ACTION_SPACE else ['-', '-']
        elif self.QUAD_TYPE == QuadType.TWO_D_ATTITUDE:
            action_dim = 2
            self.ACTION_LABELS = ['T_c', 'P_c']
            self.ACTION_UNITS = ['N', 'rad'] if not self.NORMALIZED_RL_ACTION_SPACE else ['-', '-']
        elif self.QUAD_TYPE == QuadType.TWO_D_ATTITUDE_5S:
            action_dim = 2
            self.ACTION_LABELS = ['T_c', 'P_c']
            self.ACTION_UNITS = ['N', 'rad'] if not self.NORMALIZED_RL_ACTION_SPACE else ['-', '-']
        elif self.QUAD_TYPE == QuadType.TWO_D_ATTITUDE_BODY:
            action_dim = 2
            self.ACTION_LABELS = ['T_c', 'P_c']
            self.ACTION_UNITS = ['N', 'rad'] if not self.NORMALIZED_RL_ACTION_SPACE else ['-', '-']
        elif self.QUAD_TYPE == QuadType.THREE_D:
            action_dim = 4
            self.ACTION_LABELS = ['T1', 'T2', 'T3', 'T4']
            self.ACTION_UNITS = ['N', 'N', 'N', 'N'] if not self.NORMALIZED_RL_ACTION_SPACE else ['-', '-', '-', '-']
        elif self.QUAD_TYPE == QuadType.THREE_D_ATTITUDE:
            action_dim = 4
            self.ACTION_LABELS = ['T_c', 'R_c', 'P_c', 'Y_c']
            self.ACTION_UNITS = ['N', 'rad', 'rad', 'rad'] if not self.NORMALIZED_RL_ACTION_SPACE else ['-', '-', '-', '-']
        elif self.QUAD_TYPE == QuadType.THREE_D_ATTITUDE_10:
            action_dim = 3
            self.ACTION_LABELS = ['T_c', 'R_c', 'P_c']
            self.ACTION_UNITS = ['N', 'rad', 'rad'] if not self.NORMALIZED_RL_ACTION_SPACE else ['-', '-', '-']

        # Defining physical bounds for actions
        max_roll_deg = 25
        max_pitch_deg = 25
        max_yaw_deg = 25
        max_roll_rad = max_roll_deg * math.pi / 180
        max_pitch_rad = max_pitch_deg * math.pi / 180
        max_yaw_rad = max_yaw_deg * math.pi / 180
        # if self.QUAD_TYPE == QuadType.TWO_D_ATTITUDE or self.QUAD_TYPE == QuadType.TWO_D_ATTITUDE_5S:
        if self.QUAD_TYPE in [QuadType.TWO_D_ATTITUDE, QuadType.TWO_D_ATTITUDE_5S, QuadType.TWO_D_ATTITUDE_BODY]:
            n_mot = 4  # due to collective thrust
            a_low = self.KF * n_mot * (self.PWM2RPM_SCALE * self.MIN_PWM + self.PWM2RPM_CONST)**2
            a_high = self.KF * n_mot * (self.PWM2RPM_SCALE * self.MAX_PWM + self.PWM2RPM_CONST)**2
            self.physical_action_bounds = (np.array([np.full(1, a_low, np.float32), np.full(1, -max_pitch_rad, np.float32)]).flatten(),
                                           np.array([np.full(1, a_high, np.float32), np.full(1, max_pitch_rad, np.float32)]).flatten())
        elif self.QUAD_TYPE == QuadType.THREE_D_ATTITUDE:
            n_mot = 4  # due to collective thrust
            a_low = self.KF * n_mot * (self.PWM2RPM_SCALE * self.MIN_PWM + self.PWM2RPM_CONST)**2
            a_high = self.KF * n_mot * (self.PWM2RPM_SCALE * self.MAX_PWM + self.PWM2RPM_CONST)**2
            self.physical_action_bounds = (np.array([np.full(1, a_low, np.float32),
                                                     np.full(1, -max_roll_rad, np.float32),
                                                     np.full(1, -max_pitch_rad, np.float32),
                                                     np.full(1, -max_yaw_rad, np.float32)]).flatten(),
                                           np.array([np.full(1, a_high, np.float32),
                                                     np.full(1, max_roll_rad, np.float32),
                                                     np.full(1, max_pitch_rad, np.float32),
                                                     np.full(1, max_yaw_rad, np.float32)]).flatten())
        elif self.QUAD_TYPE == QuadType.THREE_D_ATTITUDE_10:
            n_mot = 4
            a_low = self.KF * n_mot * (self.PWM2RPM_SCALE * self.MIN_PWM + self.PWM2RPM_CONST)**2
            a_high = self.KF * n_mot * (self.PWM2RPM_SCALE * self.MAX_PWM + self.PWM2RPM_CONST)**2
            self.physical_action_bounds = (np.array([np.full(1, a_low, np.float32),
                                                     np.full(1, -max_roll_rad, np.float32),
                                                     np.full(1, -max_pitch_rad, np.float32)]).flatten(),
                                           np.array([np.full(1, a_high, np.float32),
                                                     np.full(1, max_roll_rad, np.float32),
                                                     np.full(1, max_pitch_rad, np.float32)]).flatten())
        else:
            n_mot = 4 / action_dim
            a_low = self.KF * n_mot * (self.PWM2RPM_SCALE * self.MIN_PWM + self.PWM2RPM_CONST)**2
            a_high = self.KF * n_mot * (self.PWM2RPM_SCALE * self.MAX_PWM + self.PWM2RPM_CONST)**2
            self.physical_action_bounds = (np.full(action_dim, a_low, np.float32),
                                           np.full(action_dim, a_high, np.float32))

        if self.NORMALIZED_RL_ACTION_SPACE:
            # Normalized thrust (around hover thrust).
            # if self.QUAD_TYPE == QuadType.TWO_D_ATTITUDE or self.QUAD_TYPE == QuadType.TWO_D_ATTITUDE_5S:
            if self.QUAD_TYPE in [QuadType.TWO_D_ATTITUDE, QuadType.TWO_D_ATTITUDE_5S, QuadType.TWO_D_ATTITUDE_BODY]:
                self.hover_thrust = self.GRAVITY_ACC * self.MASS
            else:
                self.hover_thrust = self.GRAVITY_ACC * self.MASS / action_dim

            self.action_scale = (self.physical_action_bounds[1]-self.physical_action_bounds[0])/2
            self.action_bias = (self.physical_action_bounds[1]+self.physical_action_bounds[0])/2
            self.action_space = spaces.Box(low=-np.ones(action_dim),
                                           high=np.ones(action_dim),
                                           dtype=np.float32)
        else:
            # Direct thrust control.
            self.action_space = spaces.Box(low=self.physical_action_bounds[0],
                                           high=self.physical_action_bounds[1],
                                           dtype=np.float32)

    def _set_observation_space(self):
        """Sets the observation space of the environment."""
        self.x_threshold = 2
        self.x_dot_threshold = 30
        self.y_threshold = 2
        self.y_dot_threshold = 30
        self.z_threshold = 2
        self.z_dot_threshold = 30
        self.phi_threshold_radians = 85 * math.pi / 180
        self.theta_threshold_radians = 85 * math.pi / 180
        self.psi_threshold_radians = 180 * math.pi / 180  # Do not bound yaw.
<<<<<<< HEAD
        self.x_dot_threshold = 15
        self.y_dot_threshold = 15
        self.z_dot_threshold = 15
=======
>>>>>>> 1794d0ba
        self.phi_dot_threshold_radians = 500 * math.pi / 180
        self.theta_dot_threshold_radians = 500 * math.pi / 180
        self.psi_dot_threshold_radians = 500 * math.pi / 180

        # Define obs/state bounds, labels and units.
        if self.QUAD_TYPE == QuadType.ONE_D:
            # obs/state = {z, z_dot}.
            low = np.array([self.GROUND_PLANE_Z, -self.z_dot_threshold])
            high = np.array([self.z_threshold, self.z_dot_threshold])
            self.STATE_LABELS = ['z', 'z_dot']
            self.STATE_UNITS = ['m', 'm/s']
        # elif self.QUAD_TYPE == QuadType.TWO_D or self.QUAD_TYPE == QuadType.TWO_D_ATTITUDE:
        elif self.QUAD_TYPE in [QuadType.TWO_D, QuadType.TWO_D_ATTITUDE, QuadType.TWO_D_ATTITUDE_BODY]:
            # obs/state = {x, x_dot, z, z_dot, theta, theta_dot}.
            low = np.array([
                -self.x_threshold, -self.x_dot_threshold,
                self.GROUND_PLANE_Z, -self.z_dot_threshold,
                -self.theta_threshold_radians, -self.theta_dot_threshold_radians
            ])
            high = np.array([
                self.x_threshold, self.x_dot_threshold,
                self.z_threshold, self.z_dot_threshold,
                self.theta_threshold_radians, self.theta_dot_threshold_radians
            ])
            self.STATE_LABELS = ['x', 'x_dot', 'z', 'z_dot', 'theta', 'theta_dot']
            self.STATE_UNITS = ['m', 'm/s', 'm', 'm/s', 'rad', 'rad/s']
        elif self.QUAD_TYPE == QuadType.TWO_D_ATTITUDE_5S:
            # obs/state = {x, x_dot, z, z_dot, theta, theta_dot}.
            low = np.array([
                -self.x_threshold, -self.x_dot_threshold,
                self.GROUND_PLANE_Z, -self.z_dot_threshold,
                -self.theta_threshold_radians
            ])
            high = np.array([
                self.x_threshold, self.x_dot_threshold,
                self.z_threshold, self.z_dot_threshold,
                self.theta_threshold_radians
            ])
            self.STATE_LABELS = ['x', 'x_dot', 'z', 'z_dot', 'theta']
            self.STATE_UNITS = ['m', 'm/s', 'm', 'm/s', 'rad']
        elif self.QUAD_TYPE == QuadType.THREE_D or self.QUAD_TYPE == QuadType.THREE_D_ATTITUDE:
            # obs/state = {x, x_dot, y, y_dot, z, z_dot, phi, theta, psi, p_body, q_body, r_body}.
            low = np.array([
                -self.x_threshold, -self.x_dot_threshold,
                -self.y_threshold, -self.y_dot_threshold,
                self.GROUND_PLANE_Z, -self.z_dot_threshold,
                -self.phi_threshold_radians, -self.theta_threshold_radians, -self.psi_threshold_radians,
                -self.phi_dot_threshold_radians, -self.theta_dot_threshold_radians, -self.psi_dot_threshold_radians
            ])
            high = np.array([
                self.x_threshold, self.x_dot_threshold,
                self.y_threshold, self.y_dot_threshold,
                self.z_threshold, self.z_dot_threshold,
                self.phi_threshold_radians, self.theta_threshold_radians, self.psi_threshold_radians,
                self.phi_dot_threshold_radians, self.theta_dot_threshold_radians, self.psi_dot_threshold_radians
            ])
            self.STATE_LABELS = ['x', 'x_dot', 'y', 'y_dot', 'z', 'z_dot',
                                 'phi', 'theta', 'psi', 'p', 'q', 'r']
            self.STATE_UNITS = ['m', 'm/s', 'm', 'm/s', 'm', 'm/s',
                                'rad', 'rad', 'rad', 'rad/s', 'rad/s', 'rad/s']
        elif self.QUAD_TYPE == QuadType.THREE_D_ATTITUDE_10:
            low = np.array([
                -self.x_threshold, -self.x_dot_threshold,
                -self.y_threshold, -self.y_dot_threshold,
                self.GROUND_PLANE_Z, -self.z_dot_threshold,
                -self.phi_threshold_radians, -self.theta_threshold_radians,
                -self.phi_dot_threshold_radians, -self.theta_dot_threshold_radians
            ])
            high = np.array([
                self.x_threshold, self.x_dot_threshold,
                self.y_threshold, self.y_dot_threshold,
                self.z_threshold, self.z_dot_threshold,
                self.phi_threshold_radians, self.theta_threshold_radians,
                self.phi_dot_threshold_radians, self.theta_dot_threshold_radians
            ])
            self.STATE_LABELS = ['x', 'x_dot', 'y', 'y_dot', 'z', 'z_dot',
                                 'phi', 'theta', 'phi_dot', 'theta_dot']
            self.STATE_UNITS = ['m', 'm/s', 'm', 'm/s', 'm', 'm/s',
                                'rad', 'rad', 'rad/s', 'rad/s']

        # Define the state space for the dynamics.
        self.state_space = spaces.Box(low=low, high=high, dtype=np.float32)

        # Concatenate reference for RL.
        if self.COST == Cost.RL_REWARD and self.TASK == Task.TRAJ_TRACKING and self.obs_goal_horizon > 0:
            # Include future goal state(s).
            # e.g. horizon=1, obs = {state, state_target}
            mul = 1 + self.obs_goal_horizon
            low = np.concatenate([low] * mul)
            high = np.concatenate([high] * mul)
        elif self.COST == Cost.RL_REWARD and self.TASK == Task.STABILIZATION and self.obs_goal_horizon > 0:
            low = np.concatenate([low] * 2)
            high = np.concatenate([high] * 2)

        # Define obs space exposed to the controller.
        # Note how the obs space can differ from state space (i.e. augmented with the next reference states for RL)
        self.observation_space = spaces.Box(low=low, high=high, dtype=np.float32)

    def _setup_disturbances(self):
        """Sets up the disturbances."""
        # Custom disturbance info.
        self.DISTURBANCE_MODES['observation']['dim'] = self.obs_dim
        self.DISTURBANCE_MODES['action']['dim'] = self.action_dim
        self.DISTURBANCE_MODES['dynamics']['dim'] = int(self.QUAD_TYPE) 
        if self.QUAD_TYPE in [QuadType.TWO_D_ATTITUDE, QuadType.TWO_D_ATTITUDE_5S, QuadType.TWO_D_ATTITUDE_BODY]:
            self.DISTURBANCE_MODES['dynamics']['dim'] = 2
        elif self.QUAD_TYPE in [QuadType.THREE_D_ATTITUDE, QuadType.THREE_D_ATTITUDE_10]:
            self.DISTURBANCE_MODES['dynamics']['dim'] = 3
        self.DISTURBANCE_MODES['downwash']['dim'] = 3
        super()._setup_disturbances()

    # noinspection PyUnreachableCode
    def _preprocess_control(self, action):
        """Converts the action passed to .step() into motors' RPMs (ndarray of shape (4,)).

        Args:
            action (ndarray): The raw action input, of size 1 or 2 depending on QUAD_TYPE.

        Returns:
            action (ndarray): The motors RPMs to apply to the quadrotor.
        """
        action = self.denormalize_action(action)
        # self.current_physical_action = self.normalize_action(action)
        self.current_physical_action = action

        # Apply disturbances.
        if 'action' in self.disturbances:
            self.current_physical_action = self.disturbances['action'].apply(self.current_physical_action, self)
        if self.adversary_disturbance == 'action':
            self.current_physical_action = self.current_physical_action + self.adv_action
        self.current_noisy_physical_action = self.current_physical_action

        # Identified dynamics model works with collective thrust and pitch directly
        # No need to compute RPMs, (save compute)
        self.current_clipped_action = np.clip(self.current_noisy_physical_action,
                                              self.action_space.low,
                                              self.action_space.high)

        # if self.PHYSICS == Physics.DYN_SI or self.PHYSICS == Physics.DYN_SI_3D:
        if self.PHYSICS in [Physics.DYN_SI, Physics.DYN_SI_3D, Physics.DYN_SI_3D_10]:
            return self.current_clipped_action

        # if self.QUAD_TYPE == QuadType.TWO_D_ATTITUDE or self.QUAD_TYPE == QuadType.TWO_D_ATTITUDE_5S:
        if self.QUAD_TYPE in [QuadType.TWO_D_ATTITUDE, QuadType.TWO_D_ATTITUDE_5S, QuadType.TWO_D_ATTITUDE_BODY]:
            collective_thrust, pitch = self.current_clipped_action

            if self.PHYSICS == Physics.DYN_2D:
                quat = get_quaternion_from_euler(self.rpy[0, :])
            else:
                _, quat = p.getBasePositionAndOrientation(self.DRONE_IDS[0], physicsClientId=self.PYB_CLIENT)
            thrust_action = self.attitude_control._dslPIDAttitudeControl(collective_thrust / 4,
                                                                         quat, np.array([0, pitch, 0]))
            # input thrust is in Newton
            thrust = np.array([thrust_action[0] + thrust_action[3], thrust_action[1] + thrust_action[2]])
            thrust = np.clip(thrust, np.full(2, self.physical_action_bounds[0][0] / 2),
                             np.full(2, self.physical_action_bounds[1][0] / 2))
            pitch = np.clip(pitch, self.physical_action_bounds[0][1], self.physical_action_bounds[1][1])
            self.current_clipped_action = np.array([sum(thrust), pitch])
        else:
            thrust = np.clip(action, self.physical_action_bounds[0], self.physical_action_bounds[1])
            self.current_clipped_action = thrust
        # convert to quad motor rpm commands
        pwm = cmd2pwm(thrust, self.PWM2RPM_SCALE, self.PWM2RPM_CONST, self.KF, self.MIN_PWM, self.MAX_PWM)
        rpm = pwm2rpm(pwm, self.PWM2RPM_SCALE, self.PWM2RPM_CONST)
        return rpm

    def normalize_action(self, action):
        """Converts a physical action into a normalized action if necessary.

        Args:
            action (ndarray): The action to be converted.

        Returns:
            normalized_action (ndarray): The action in the correct action space.
        """
        if self.NORMALIZED_RL_ACTION_SPACE:
            # if self.QUAD_TYPE == QuadType.TWO_D_ATTITUDE or self.QUAD_TYPE == QuadType.TWO_D_ATTITUDE_5S:
            # if self.QUAD_TYPE in [QuadType.TWO_D_ATTITUDE, QuadType.TWO_D_ATTITUDE_5S, QuadType.TWO_D_ATTITUDE_BODY]:
            #     action = np.array([(action[0] / self.hover_thrust - 1) / self.norm_act_scale, action[1]])
            # else:
            #     action = (action / self.hover_thrust - 1) / self.norm_act_scale

            action = (action - self.action_bias)/self.action_scale

        return action

    def denormalize_action(self, action):
        """Converts a normalized action into a physical action if necessary.

        Args:
            action (ndarray): The action to be converted.

        Returns:
            physical_action (ndarray): The physical action.
        """
        if self.NORMALIZED_RL_ACTION_SPACE:
            # if self.QUAD_TYPE == QuadType.TWO_D_ATTITUDE or self.QUAD_TYPE == QuadType.TWO_D_ATTITUDE_5S:
            # if self.QUAD_TYPE in [QuadType.TWO_D_ATTITUDE, QuadType.TWO_D_ATTITUDE_5S, QuadType.TWO_D_ATTITUDE_BODY]:
            #     # # divided by 4 as action[0] is a collective thrust
            #     # thrust = action[0] / 4
            #     # hover_pwm = (self.HOVER_RPM - self.PWM2RPM_CONST) / self.PWM2RPM_SCALE
            #     # thrust = np.where(thrust <= 0, self.MIN_PWM + (thrust + 1) * (hover_pwm - self.MIN_PWM),
            #     #                    hover_pwm + (self.MAX_PWM - hover_pwm) * thrust)
            #
            #     thrust = (1 + self.norm_act_scale * action[0]) * self.hover_thrust
            #     # thrust = self.attitude_control.thrust2pwm(thrust)
            #     # thrust = self.HOVER_RPM * (1+0.05*action[0])
            #
            #     action = np.array([thrust, action[1]])
            # else:
            #     action = (1 + self.norm_act_scale * action) * self.hover_thrust

            action = action*self.action_scale + self.action_bias
            # action = np.clip(action, self.action_space.low, self.action_space.high)

        return action

    def _get_observation(self):
        """Returns the current observation (state) of the environment.

        Returns:
            obs (ndarray): The state of the quadrotor, of size 2 or 6 depending on QUAD_TYPE.
        """
        full_state = self._get_drone_state_vector(0)
        pos, _, rpy, vel, ang_v, rpy_rate, _ = np.split(full_state, [3, 7, 10, 13, 16, 19])
        if self.QUAD_TYPE == QuadType.ONE_D:
            # {z, z_dot}.
            self.state = np.hstack([pos[2], vel[2]]).reshape((2,))
        elif self.QUAD_TYPE == QuadType.TWO_D:
            # {x, x_dot, z, z_dot, theta, theta_dot}.
            self.state = np.hstack(
                [pos[0], vel[0], pos[2], vel[2], rpy[1], ang_v[1]]
            ).reshape((6,))
        elif self.QUAD_TYPE == QuadType.TWO_D_ATTITUDE:
            # {x, x_dot, z, z_dot, theta, theta_dot}.
            self.state = np.hstack(
                [pos[0], vel[0], pos[2], vel[2], rpy[1], rpy_rate[1]]
            ).reshape((6,))
        elif self.QUAD_TYPE == QuadType.TWO_D_ATTITUDE_BODY:
            # perform transformation to body frame translational velocities
            pitch = -rpy[1]
            vx = vel[0] * np.cos(pitch) - vel[2] * np.sin(pitch)
            vz = vel[0] * np.sin(pitch) + vel[2] * np.cos(pitch)
            # {x, vx, z, vz, theta, theta_dot}.
            self.state = np.hstack(
                [pos[0], vx, pos[2], vz, pitch, rpy_rate[1]]
            ).reshape((6,))
            world_state = np.hstack(
                [pos[0], vel[0], pos[2], vel[2], rpy[1], rpy_rate[1]]
            ).reshape((6,))
            print('world_state: ', world_state)

        elif self.QUAD_TYPE == QuadType.TWO_D_ATTITUDE_5S:
            # {x, x_dot, z, z_dot, theta, theta_dot}.
            self.state = np.hstack(
                [pos[0], vel[0], pos[2], vel[2], rpy[1]]
            ).reshape((5,))
        elif self.QUAD_TYPE == QuadType.THREE_D:
            Rob = np.array(p.getMatrixFromQuaternion(self.quat[0])).reshape((3, 3))
            Rbo = Rob.T
            ang_v_body_frame = Rbo @ ang_v
            # {x, x_dot, y, y_dot, z, z_dot, phi, theta, psi, p_body, q_body, r_body}.
            self.state = np.hstack(
                # [pos[0], vel[0], pos[1], vel[1], pos[2], vel[2], rpy, ang_v]  # Note: world ang_v != body frame pqr
                [pos[0], vel[0], pos[1], vel[1], pos[2], vel[2], rpy, ang_v_body_frame]
            ).reshape((12,))
        elif self.QUAD_TYPE == QuadType.THREE_D_ATTITUDE:
            # {x, x_dot, y, y_dot, z, z_dot, phi, theta, psi, p_body, q_body, r_body}.
            self.state = np.hstack(
                # [pos[0], vel[0], pos[1], vel[1], pos[2], vel[2], rpy, ang_v]
                [pos[0], vel[0], pos[1], vel[1], pos[2], vel[2], rpy, ang_v]
            ).reshape((12,))
        elif self.QUAD_TYPE == QuadType.THREE_D_ATTITUDE_10:
            # {x, x_dot, y, y_dot, z, z_dot, phi, theta, p_body, q_body}.
            self.state = np.hstack(
                [pos[0], vel[0], pos[1], vel[1], pos[2], vel[2], rpy[0], rpy[1], ang_v[0], ang_v[1]]
            ).reshape((10,))
        # if not np.array_equal(self.state,
        #                       np.clip(self.state, self.observation_space.low, self.observation_space.high)):
        #     if self.GUI and self.VERBOSE:
        #         print(
        #             '[WARNING]: observation was clipped in Quadrotor._get_observation().'
        #         )

        # Concatenate goal info (references state(s)) for RL.
        # Plus two because ctrl_step_counter has not incremented yet, and we want to return the obs (which would be
        # ctrl_step_counter + 1 as the action has already been applied), and the next state (+ 2) for the RL to see
        # the next state.
        obs = deepcopy(self.state)
        if self.at_reset:
            obs = self.extend_obs(obs, 1)
        else:
            obs = self.extend_obs(obs, self.ctrl_step_counter + 2)

        # Apply observation disturbance.
        if 'observation' in self.disturbances:
            obs = self.disturbances['observation'].apply(obs, self)
        return obs

    def _get_reward(self):
        """Computes the current step's reward value.

        Returns:
            reward (float): The evaluated reward/cost.
        """
        # RL cost.
        if self.COST == Cost.RL_REWARD:
            state = self.state
            act = np.asarray(self.current_clipped_action)
            act_error = act - self.U_GOAL
            # Quadratic costs w.r.t state and action
            # TODO: consider using multiple future goal states for cost in tracking
            if self.TASK == Task.STABILIZATION:
                state_error = state - self.X_GOAL
                dist = np.sum(self.rew_state_weight * state_error * state_error)
                dist += np.sum(self.rew_act_weight * act_error * act_error)
            if self.TASK == Task.TRAJ_TRACKING:
                wp_idx = min(self.ctrl_step_counter + 1, self.X_GOAL.shape[
                    0] - 1)  # +1 because state has already advanced but counter not incremented.
                state_error = state - self.X_GOAL[wp_idx]
                dist = np.sum(self.rew_state_weight * state_error * state_error)
                dist += np.sum(self.rew_act_weight * act_error * act_error)
            rew = -dist
            # Convert rew to be positive and bounded [0,1].
            if self.rew_exponential:
                rew = np.exp(rew)
            return rew

        # Control cost.
        # self.Q = np.diag(self.rew_state_weight)
        # self.R = np.diag(self.rew_act_weight)
        if self.COST == Cost.QUADRATIC:
            if self.TASK == Task.STABILIZATION:
                return float(-1 * self.symbolic.loss(x=self.state,
                                                Xr=self.X_GOAL,
                                                u=self.current_clipped_action,
                                                Ur=self.U_GOAL,
                                                Q=self.Q,
                                                R=self.R)['l'])
            if self.TASK == Task.TRAJ_TRACKING:
                return float(-1 * self.symbolic.loss(x=self.state,
                                                Xr=self.X_GOAL[self.ctrl_step_counter + 1, :],  # +1 because state has already advanced but counter not incremented.
                                                u=self.current_clipped_action,
                                                Ur=self.U_GOAL,
                                                Q=self.Q,
                                                R=self.R)['l'])

    def _get_done(self):
        """Computes the conditions for termination of an episode.

        Returns:
            done (bool): Whether an episode is over.
        """
        # Done if goal reached for stabilization task with quadratic cost.
        if self.TASK == Task.STABILIZATION:
            self.goal_reached = bool(
                np.linalg.norm(self.state - self.X_GOAL) < self.TASK_INFO['stabilization_goal_tolerance'])
            if self.goal_reached:
                return True

        # Done if state is out-of-bounds.
        if self.done_on_out_of_bound:
            if self.QUAD_TYPE == QuadType.ONE_D:
                mask = np.array([1, 0])
            if self.QUAD_TYPE == QuadType.TWO_D:
                mask = np.array([1, 0, 1, 0, 1, 0])
            # if self.QUAD_TYPE == QuadType.TWO_D_ATTITUDE:
            if self.QUAD_TYPE in [QuadType.TWO_D_ATTITUDE, QuadType.TWO_D_ATTITUDE_5S, QuadType.TWO_D_ATTITUDE_BODY]:
                mask = np.array([1, 0, 1, 0, 1, 0])
            if self.QUAD_TYPE == QuadType.TWO_D_ATTITUDE_5S:
                mask = np.array([1, 0, 1, 0, 1])
            if self.QUAD_TYPE == QuadType.THREE_D:
                mask = np.array([1, 0, 1, 0, 1, 0, 1, 1, 1, 0, 0, 0])
            if self.QUAD_TYPE == QuadType.THREE_D_ATTITUDE:
                mask = np.array([1, 0, 1, 0, 1, 0, 1, 1, 1, 0, 0, 0])
            if self.QUAD_TYPE == QuadType.THREE_D_ATTITUDE_10:
                mask = np.array([1, 0, 1, 0, 1, 0, 1, 1, 0, 0])
            # Element-wise or to check out-of-bound conditions.
            self.out_of_bounds = np.logical_or(self.state < self.state_space.low,
                                               self.state > self.state_space.high)
            # Mask out un-included dimensions (i.e. velocities)
            self.out_of_bounds = np.any(self.out_of_bounds * mask)
            # Early terminate if needed.
            if self.out_of_bounds:
                return True
        self.out_of_bounds = False

        return False

    def _get_info(self):
        """Generates the info dictionary returned by every call to .step().

        Returns:
            info (dict): A dictionary with information about the constraints evaluations and violations.
        """
        info = {}
        if self.TASK == Task.STABILIZATION and self.COST == Cost.QUADRATIC:
            info['goal_reached'] = self.goal_reached  # Add boolean flag for the goal being reached.
        if self.done_on_out_of_bound:
            info['out_of_bounds'] = self.out_of_bounds
        # Add MSE.
        state = deepcopy(self.state)
        if self.TASK == Task.STABILIZATION:
            state_error = state - self.X_GOAL
        elif self.TASK == Task.TRAJ_TRACKING:
            # TODO: should use angle wrapping
            # state[4] = normalize_angle(state[4])
            wp_idx = min(self.ctrl_step_counter + 1,
                         self.X_GOAL.shape[0] - 1)  # +1 so that state is being compared with proper reference state.
            state_error = state - self.X_GOAL[wp_idx]
        # Filter only relevant dimensions.
        state_error = state_error * self.info_mse_metric_state_weight
        info['mse'] = np.sum(state_error ** 2)
        if self.constraints is not None:
            info['constraint_values'] = self.constraints.get_values(self)
            info['constraint_violations'] = self.constraints.get_violations(self)
        return info

    def _get_reset_info(self):
        """Generates the info dictionary returned by every call to .reset().

        Returns:
            info (dict): A dictionary with information about the dynamics and constraints symbolic models.
        """
        info = {'symbolic_model': self.symbolic, 'physical_parameters': {
            'quadrotor_mass': self.OVERRIDDEN_QUAD_MASS,
            'quadrotor_inertia': self.OVERRIDDEN_QUAD_INERTIA,
        }, 'x_reference': self.X_GOAL, 'u_reference': self.U_GOAL}
        if self.constraints is not None:
            info['symbolic_constraints'] = self.constraints.get_all_symbolic_models()
        return info<|MERGE_RESOLUTION|>--- conflicted
+++ resolved
@@ -1232,12 +1232,10 @@
         self.phi_threshold_radians = 85 * math.pi / 180
         self.theta_threshold_radians = 85 * math.pi / 180
         self.psi_threshold_radians = 180 * math.pi / 180  # Do not bound yaw.
-<<<<<<< HEAD
         self.x_dot_threshold = 15
         self.y_dot_threshold = 15
         self.z_dot_threshold = 15
-=======
->>>>>>> 1794d0ba
+
         self.phi_dot_threshold_radians = 500 * math.pi / 180
         self.theta_dot_threshold_radians = 500 * math.pi / 180
         self.psi_dot_threshold_radians = 500 * math.pi / 180
