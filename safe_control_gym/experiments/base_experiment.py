'''To standardize training/evaluation interface.'''

from collections import defaultdict
from copy import deepcopy
from time import time

import gymnasium as gym
import numpy as np
from munch import munchify
from termcolor import colored

from safe_control_gym.math_and_models.metrics.performance_metrics import compute_cvar
from safe_control_gym.utils.utils import is_wrapped


class BaseExperiment:
    '''Generic Experiment Class.'''

    def __init__(self,
                 env,
                 ctrl,
                 train_env=None,
                 safety_filter=None,
                 verbose: bool = False,
                 ):
        '''Creates a generic experiment class to run evaluations and collect standard metrics.

        Args:
            env (BenchmarkEnv): The environment for the task.
            ctrl (BaseController): The controller for the task.
            train_env (BenchmarkEnv): The environment used for training.
            safety_filter (BaseSafetyFilter): The safety filter to filter the controller.
            verbose (bool, optional): If to suppress BaseExperiment print statetments.
        '''

        self.metric_extractor = MetricExtractor()
        self.verbose = verbose
        self.env = env
        self.MAX_STEPS = int(self.env.CTRL_FREQ * self.env.EPISODE_LEN_SEC)
        if not is_wrapped(self.env, RecordDataWrapper):
            self.env = RecordDataWrapper(self.env)
        self.ctrl = ctrl

        self.train_env = train_env
        if train_env is not None and not is_wrapped(self.train_env, RecordDataWrapper):
            self.train_env = RecordDataWrapper(self.train_env)
        self.safety_filter = safety_filter

        self.reset()

    def run_evaluation(self, training=False, n_episodes=None, n_steps=None, done_on_max_steps=None, log_freq=None, verbose=True, **kwargs):
        '''Evaluate a trained controller.

        Args:
            training (bool): Whether run_evaluation is being run as part of a training loop or not.
            n_episodes (int): Number of runs to execute.
            n_steps (int): The number of steps to collect in total.
            log_freq (int): The frequency with which to log information.

        Returns:
            trajs_data (dict): The raw data from the executed runs.
            metrics (dict): The metrics calculated from the raw data.
        '''

        if not training:
            self.reset()
        trajs_data = self._execute_evaluations(log_freq=log_freq, n_episodes=n_episodes, n_steps=n_steps, done_on_max_steps=done_on_max_steps, **kwargs)
        metrics = self.compute_metrics(trajs_data)

        # terminal printouts
        if verbose:
            for metric_key, metric_val in metrics.items():
                if isinstance(metric_val, list) or isinstance(metric_val, np.ndarray):
                    rounded = [f'{elem:.3f}' for elem in metric_val]
                    print('{}: {}'.format(colored(metric_key, 'yellow'), rounded))
                else:
                    print('{}: {:.3f}'.format(colored(metric_key, 'yellow'), metric_val))
            print('Evaluation done.')
        return dict(trajs_data), metrics

    def _execute_evaluations(self, n_episodes=None, n_steps=None, done_on_max_steps=None, log_freq=None, seeds=None):
        '''Runs the experiments and collects all the required data.

        Args:
            n_episodes (int): Number of runs to execute.
            n_steps (int): The number of steps to collect in total.
            log_freq (int): The frequency with which to log information.
            seeds (list): An optional list of seeds for each episode.

        Returns:
            trajs_data (defaultdict(list)): The raw data from the executed runs.
        '''

        if n_episodes is None and n_steps is None:
            raise ValueError('One of n_episodes or n_steps must be defined.')
        elif n_episodes is not None and n_steps is not None:
            raise ValueError('Only one of n_episodes or n_steps can be defined.')
        if seeds is not None:
            assert len(seeds) == n_episodes, 'Number of seeds must match the number of episodes'

        # initialize
        sim_steps = log_freq // self.env.CTRL_FREQ if log_freq else 1
        steps, trajs = 0, 0
        if seeds is not None:
            seed = seeds[0]
        else:
            seed = None
        obs, info = self._evaluation_reset(ctrl_data=None, sf_data=None, seed=seed)
        ctrl_data = defaultdict(list)
        sf_data = defaultdict(list)

        if n_episodes is not None:
            while trajs < n_episodes:
                action = self._select_action(obs=obs, info=info)
                # inner sim loop to accomodate different control frequencies
                for _ in range(sim_steps):
                    steps += 1
                    obs, _, done, info = self.env.step(action)
                    if done_on_max_steps:
                        done = done and steps >= self.MAX_STEPS
                    if done:
                        trajs += 1
                        steps = 0
                        if trajs < n_episodes and seeds is not None:
                            seed = seeds[trajs]
                        self.env.save_data()
                        obs, info = self._evaluation_reset(ctrl_data=ctrl_data, sf_data=sf_data)
                        break
        elif n_steps is not None:
            while steps < n_steps:
                action = self._select_action(obs=obs, info=info)
                # inner sim loop to accomodate different control frequencies
                for _ in range(sim_steps):
                    steps += 1
                    obs, _, done, info = self.env.step(action)
                    if steps >= n_steps:
                        self.env.save_data()
                        for data_key, data_val in self.ctrl.results_dict.items():
                            ctrl_data[data_key].append(np.array(deepcopy(data_val)))
                        if self.safety_filter is not None:
                            for data_key, data_val in self.safety_filter.results_dict.items():
                                sf_data[data_key].append(np.array(deepcopy(data_val)))
                        break
                    if done_on_max_steps:
                        done = done and steps >= self.MAX_STEPS
                    if done:
                        steps = 0
                        self.env.save_data()
                        obs, info = self._evaluation_reset(ctrl_data=ctrl_data, sf_data=sf_data)
                        break

        trajs_data = self.env.data
        trajs_data['controller_data'].append(munchify(dict(ctrl_data)))
        if self.safety_filter is not None:
            trajs_data['safety_filter_data'].append(munchify(dict(sf_data)))
        return munchify(trajs_data)

    def _select_action(self, obs, info):
        '''Determines the executed action using the controller and safety filter.

        Args:
            obs (ndarray): The observation at this timestep.
            info (dict): The info at this timestep.

        Returns:
            action (ndarray): The action chosen by the controller and safety filter.
        '''
        action = self.ctrl.select_action(obs, info)

        if self.safety_filter is not None:
            physical_action = self.env.denormalize_action(action)
            unextended_obs = obs[:self.env.symbolic.nx]
            certified_action, success = self.safety_filter.certify_action(unextended_obs, physical_action, info)
            if success:
                action = self.env.normalize_action(certified_action)

        return action

    def _evaluation_reset(self, ctrl_data, sf_data, seed=None):
        '''Resets the evaluation between runs.

        Args:
            ctrl_data (defaultdict): The controller specific data collected during execution.
            sf_data (defaultdict): The safety filter specific data collected during execution.
            seed (int): An optional seed to reset the environment.

        Returns:
            obs (ndarray): The initial observation.
            info (dict): The initial info.
        '''
        if self.env.INFO_IN_RESET:
            obs, info = self.env.reset(seed=seed)
        else:
            obs = self.env.reset(seed=seed)
            info = None
        if ctrl_data is not None:
            for data_key, data_val in self.ctrl.results_dict.items():
                ctrl_data[data_key].append(np.array(deepcopy(data_val)))
        if sf_data is not None and self.safety_filter is not None:
            for data_key, data_val in self.safety_filter.results_dict.items():
                sf_data[data_key].append(np.array(deepcopy(data_val)))
        self.ctrl.reset_before_run(obs, info, env=self.env)
        if self.safety_filter is not None:
            self.safety_filter.reset_before_run(env=self.env)
        return obs, info

    def launch_training(self, **kwargs):
        '''Since the learning loop varies among controllers, can only delegate to its own `learn()` method.

        Returns:
            trajs_data (defaultdict(list)): The raw data from the training.
        '''

        self.reset()
        self.ctrl.learn(env=self.train_env, **kwargs)

        if self.safety_filter:
            self.safety_filter.learn(env=self.train_env, **kwargs)

        print('Training done.')

        trajs_data = {}
        if self.train_env is not None:
            trajs_data = self.train_env.data
        return dict(trajs_data)

    def compute_metrics(self, trajs_data):
        '''Compute all standard metrics on the given trajectory data.

        Args:
            trajs_data (defaultdict(list)): The raw data from the executed runs.

        Returns:
            metrics (dict): The metrics calculated from the raw data.
        '''

        metrics = self.metric_extractor.compute_metrics(data=trajs_data, verbose=self.verbose)

        return metrics

    def reset(self):
        '''Resets the environments, controller, and safety filter to prepare for training or evaluation.'''

        self.env.reset()
        self.env.clear_data()
        self.ctrl.reset()

        if self.safety_filter is not None:
            self.safety_filter.reset()

        if self.train_env is not None:
            self.train_env.reset()
            self.train_env.clear_data()

    def close(self):
        '''Closes the environments, controller, and safety filter.'''

        self.env.close()
        self.ctrl.close()

        if self.safety_filter is not None:
            self.safety_filter.close()

        if self.train_env is not None:
            self.train_env.close()

    def load(self, ctrl_path=None, safety_filter_path=None):
        '''Restores model of the controller and/or safety filter given checkpoint paths.

        Args:
            ctrl_path (str): The path used to load the controller's model.
            safety_filter_path (str): The path used to load the safety_filter's model.
        '''

        if ctrl_path is not None:
            self.ctrl.load(ctrl_path)
        if safety_filter_path is not None:
            self.safety_filter.load(safety_filter_path)

    def save(self, ctrl_path=None, safety_filter_path=None):
        '''Saves the model of the controller and/or safety filter given checkpoint paths.

        Args:
            ctrl_path (str): The path used to save the controller's model.
            safety_filter_path (str): The path used to save the safety_filter's model.
        '''

        if ctrl_path is not None:
            self.ctrl.save(ctrl_path)
        if safety_filter_path is not None:
            self.safety_filter.save(safety_filter_path)


class RecordDataWrapper(gym.Wrapper):
    '''A wrapper to standardizes logging for benchmark envs.

    currently saved info
    * obs, reward, done, info, action
    * env.state, env.current_physical_action,
    env.current_noisy_physical_action, env.current_clipped_action
    '''

    def __init__(self, env):
        super().__init__(env)
        self.episode_data = defaultdict(list)
        self.clear_data()

    def save_data(self):
        '''Saves the current self.episode_data to self.data and clears self.episode_data.'''
        if self.episode_data:
            # save to data container
            for key, ep_val in self.episode_data.items():
                if key == 'info':
                    self.data[key].append(np.array(deepcopy(ep_val), dtype=object))
                else:
                    self.data[key].append(np.array(deepcopy(ep_val)))
            # re-initialize episode data container
            self.episode_data = defaultdict(list)

    def clear_data(self):
        '''Clears all data in self.data and self.episode_data.'''
        self.data = defaultdict(list)
        self.episode_data = defaultdict(list)

    def reset(self, **kwargs):
        '''Wrapper for the gym.env reset function.'''

        if self.env.INFO_IN_RESET:
            obs, info = self.env.reset(**kwargs)
            if 'symbolic_model' in info:
                info.pop('symbolic_model')
            if 'symbolic_constraints' in info:
                info.pop('symbolic_constraints')
            step_data = dict(
                obs=obs, info=info, state=self.env.state
            )
            for key, val in step_data.items():
                self.episode_data[key].append(val)
            return obs, info
        else:
            obs = self.env.reset(**kwargs)
            step_data = dict(
                obs=obs, state=self.env.state
            )
            for key, val in step_data.items():
                self.episode_data[key].append(val)
            return obs

    def step(self, action):
        '''Wrapper for the gym.env step function.'''

        obs, reward, done, info = self.env.step(action)
        # save to episode data container
        step_data = dict(
            obs=obs,
            action=self.env.current_raw_action,
            done=float(done),
            info=info,
            reward=reward,
            length=1,
            state=self.env.state,
            current_physical_action=self.env.current_physical_action,
            current_noisy_physical_action=self.env.current_noisy_physical_action,
            current_clipped_action=self.env.current_clipped_action,
            timestamp=time(),
        )
        for key, val in step_data.items():
            self.episode_data[key].append(val)

        return obs, reward, done, info


class MetricExtractor:
    '''A utility class that computes metrics given collected trajectory data.

    metrics that can be derived
    * episode lengths, episode total rewards/returns
    * RMSE (given the square error/mse is saved in info dict at each step)
    * episode occurrences of constraint violation
        (0/1 for each episode, failure rate = #occurrences/#episodes)
    * episode constraint violation steps
        (how many constraint violations happened in each episode)
    '''

    def compute_metrics(self, data, verbose=False):
        '''Compute all standard metrics on the given trajectory data.

        Args:
            data (defaultdict(list)): The raw data from the executed runs.
            verbose (bool, optional): If to suppress compute_metrics print statetments.

        Returns:
            metrics (dict): The metrics calculated from the raw data.
        '''

        self.data = data
        self.verbose = verbose

        # collect & compute all sorts of metrics here
        metrics = {
            'average_length': np.asarray(self.get_episode_lengths()).mean(),
            'length': self.get_episode_lengths() if len(self.get_episode_lengths()) > 1 else self.get_episode_lengths()[0],
            'average_return': np.asarray(self.get_episode_returns()).mean(),
<<<<<<< HEAD
            'average_returns': np.asarray(self.get_episode_returns()),
            'exponentiated_avg_return': np.asarray(self.get_episode_returns(exponentiate=True)).mean(),
            'exponentiated_avg_returns': np.asarray(self.get_episode_returns(exponentiate=True)),
            'exponentiated_rmse': np.asarray(self.get_episode_exponentiated_rmse()).mean(),
=======
>>>>>>> 2c046ef5
            'average_rmse': np.asarray(self.get_episode_rmse()).mean(),
            'rmse': np.asarray(self.get_episode_rmse()) if len(self.get_episode_rmse()) > 1 else self.get_episode_rmse()[0],
            'rmse_std': np.asarray(self.get_episode_rmse()).std(),
            'exponentiated_rmse': np.asarray(self.get_episode_exponentiated_rmse()).mean(),
            'worst_case_rmse_at_0.5': compute_cvar(np.asarray(self.get_episode_rmse()), 0.5, lower_range=False),
            'failure_rate': np.asarray(self.get_episode_constraint_violations()).mean(),
            'failure_rates': np.asarray(self.get_episode_constraint_violations()),
            'average_constraint_violation': np.asarray(self.get_episode_constraint_violation_steps()).mean(),
            'constraint_violation_std': np.asarray(self.get_episode_constraint_violation_steps()).std(),
            'constraint_violation': np.asarray(self.get_episode_constraint_violation_steps()) if len(self.get_episode_constraint_violation_steps()) > 1 else self.get_episode_constraint_violation_steps()[0],
            # others ???
        }
        return metrics

    def get_episode_data(self, key, postprocess_func=lambda x: x):
        '''Extract data field from recorded trajectory data, optionally postprocess each episode data (e.g. get sum).

        Args:
            key (str): The key of the data to retrieve.
            postprocess_func (lambda): A function to process the outgoing data.

        Returns:
            episode_data (list): The desired data.
        '''

        if key in self.data:
            episode_data = [postprocess_func(ep_val) for ep_val in self.data[key]]
        elif key in self.data['info'][0][-1]:
            # if the data field is contained in step info dict
            episode_data = []
            for ep_info in self.data['info']:
                ep_info_data = []
                for info in ep_info:
                    if key in info:
                        ep_info_data.append(info.get(key))
                    elif self.verbose:
                        print(f'[Warn] MetricExtractor.get_episode_data: key {key} not in info dict.')
                episode_data.append(postprocess_func(ep_info_data))
        else:
            raise KeyError(f'Given data key \'{key}\' does not exist in recorded trajectory data.')
        return episode_data

    def get_episode_lengths(self):
        '''Total length of episodes.

        Returns:
            episode_lengths (list): The lengths of each episode.
        '''
        return self.get_episode_data('length', postprocess_func=sum)

<<<<<<< HEAD
    def get_episode_returns(self, exponentiate=False):
        '''Total reward/return of episodes.

        Returns:
            episode_rewards (list): The total reward of each episode.
        '''
        return self.get_episode_data('reward', postprocess_func=sum, exponentiate=exponentiate)
    
    def get_episode_exponentiated_rmse(self):
        '''Total exponentiated rmse of episodes.'''

        return self.get_episode_data('mse', postprocess_func=lambda x: float(np.exp(-np.sqrt(np.mean(x)))))
    
    def get_episode_exponentiated_returns(self):
=======
    def get_episode_returns(self):
>>>>>>> 2c046ef5
        '''Total reward/return of episodes.

        Returns:
            episode_rewards (list): The total reward of each episode.
        '''
        return self.get_episode_data('reward', postprocess_func=sum)

    def get_episode_exponentiated_rmse(self):
        '''Total exponentiated rmse of episodes.'''

        return self.get_episode_data('mse', postprocess_func=lambda x: float(np.exp(-np.sqrt(np.mean(x)))))

    def get_episode_rmse(self):
        '''Root mean square error of episodes.

        Returns:
            episode_rmse (list): The total rmse of each episode.
        '''
        return self.get_episode_data('mse',
                                     postprocess_func=lambda x: float(np.sqrt(np.mean(x))))

    def get_episode_constraint_violations(self):
        '''Occurence of any violation in episodes.

        Returns:
            episode_violated (list): Whether each episode had a constraint violation.
        '''
        return self.get_episode_data('constraint_violation',
                                     postprocess_func=lambda x: float(any(x)))

    def get_episode_constraint_violation_steps(self):
        '''Total violation steps of episodes.

        Returns:
            episode_violations (list): The total number of constraint violations of each episode.
        '''
        return self.get_episode_data('constraint_violation',
                                     postprocess_func=sum)<|MERGE_RESOLUTION|>--- conflicted
+++ resolved
@@ -401,13 +401,6 @@
             'average_length': np.asarray(self.get_episode_lengths()).mean(),
             'length': self.get_episode_lengths() if len(self.get_episode_lengths()) > 1 else self.get_episode_lengths()[0],
             'average_return': np.asarray(self.get_episode_returns()).mean(),
-<<<<<<< HEAD
-            'average_returns': np.asarray(self.get_episode_returns()),
-            'exponentiated_avg_return': np.asarray(self.get_episode_returns(exponentiate=True)).mean(),
-            'exponentiated_avg_returns': np.asarray(self.get_episode_returns(exponentiate=True)),
-            'exponentiated_rmse': np.asarray(self.get_episode_exponentiated_rmse()).mean(),
-=======
->>>>>>> 2c046ef5
             'average_rmse': np.asarray(self.get_episode_rmse()).mean(),
             'rmse': np.asarray(self.get_episode_rmse()) if len(self.get_episode_rmse()) > 1 else self.get_episode_rmse()[0],
             'rmse_std': np.asarray(self.get_episode_rmse()).std(),
@@ -458,35 +451,18 @@
         '''
         return self.get_episode_data('length', postprocess_func=sum)
 
-<<<<<<< HEAD
-    def get_episode_returns(self, exponentiate=False):
+    def get_episode_returns(self):
         '''Total reward/return of episodes.
 
         Returns:
             episode_rewards (list): The total reward of each episode.
         '''
-        return self.get_episode_data('reward', postprocess_func=sum, exponentiate=exponentiate)
-    
+        return self.get_episode_data('reward', postprocess_func=sum)
+
     def get_episode_exponentiated_rmse(self):
         '''Total exponentiated rmse of episodes.'''
 
         return self.get_episode_data('mse', postprocess_func=lambda x: float(np.exp(-np.sqrt(np.mean(x)))))
-    
-    def get_episode_exponentiated_returns(self):
-=======
-    def get_episode_returns(self):
->>>>>>> 2c046ef5
-        '''Total reward/return of episodes.
-
-        Returns:
-            episode_rewards (list): The total reward of each episode.
-        '''
-        return self.get_episode_data('reward', postprocess_func=sum)
-
-    def get_episode_exponentiated_rmse(self):
-        '''Total exponentiated rmse of episodes.'''
-
-        return self.get_episode_data('mse', postprocess_func=lambda x: float(np.exp(-np.sqrt(np.mean(x)))))
 
     def get_episode_rmse(self):
         '''Root mean square error of episodes.
