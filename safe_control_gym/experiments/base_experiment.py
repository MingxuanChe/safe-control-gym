--- conflicted
+++ resolved
@@ -78,11 +78,7 @@
             print('Evaluation done.')
         return dict(trajs_data), metrics
 
-<<<<<<< HEAD
-    def _execute_evaluations(self, n_episodes=None, n_steps=None, log_freq=None, seeds=None, full_eval=False):
-=======
     def _execute_evaluations(self, n_episodes=None, n_steps=None, done_on_max_steps=None, log_freq=None, seeds=None):
->>>>>>> b4508bba
         '''Runs the experiments and collects all the required data.
 
         Args:
@@ -127,22 +123,11 @@
                 #         action = np.zeros(self.env.action_space.shape)
                 # inner sim loop to accomodate different control frequencies
                 for _ in range(sim_steps):
-<<<<<<< HEAD
-                    # sim_steps is 1 by default? => line 101
-                    obs, _, done, info = self.env.step(action)
-                    # print('obs', obs)
-                    # print('done', info)
-                    # input('press enter to continue')
-                    # exit()
-                    if done and not full_eval:
-                        # terminate when done is returned
-=======
                     steps += 1
                     obs, _, done, info = self.env.step(action)
                     if done_on_max_steps:
                         done = done and steps >= self.MAX_STEPS
                     if done:
->>>>>>> b4508bba
                         trajs += 1
                         steps = 0
                         if trajs < n_episodes and seeds is not None:
@@ -158,14 +143,6 @@
                 action = self._select_action(obs=obs, info=info)
                 # inner sim loop to accomodate different control frequencies
                 for _ in range(sim_steps):
-<<<<<<< HEAD
-                    obs, _, done, info = self.env.step(action)
-                    # print('obs\n', obs)
-                    # print('done\n', done)
-                    # print('info\n', info)
-                    # input('press enter to continue')
-=======
->>>>>>> b4508bba
                     steps += 1
                     obs, _, done, info = self.env.step(action)
                     if steps >= n_steps:
@@ -401,14 +378,6 @@
         for key, val in step_data.items():
             self.episode_data[key].append(val)
 
-<<<<<<< HEAD
-        if done:
-            self.save_data()
-        # print('info', info)
-        # input('press enter to continue')
-
-=======
->>>>>>> b4508bba
         return obs, reward, done, info
 
 
