--- conflicted
+++ resolved
@@ -221,19 +221,11 @@
         self.parallel = parallel
         if parallel:
             self.gps = BatchGPModel(model_type,
-<<<<<<< HEAD
-                                         likelihood,
-                                         input_mask=input_mask,
-                                         target_mask=target_mask,
-                                         normalize=normalize,
-                                         kernel=kernel)
-=======
                                     likelihood,
                                     input_mask=input_mask,
                                     target_mask=target_mask,
                                     normalize=normalize,
                                     kernel=kernel)
->>>>>>> c8c5c75f
         else:
             for _ in range(target_dim):
                 self.gp_list.append(GaussianProcess(model_type,
