--- conflicted
+++ resolved
@@ -390,15 +390,9 @@
                 lower : torch.tensor (nx X N_samples).
                 upper : torch.tensor (nx X N_samples).
         '''
-<<<<<<< HEAD
         num_batch = x.shape[0]
         dim_input = len(self.input_mask)
         dim_output = len(self.target_mask)
-        means_list = []
-        cov_list = []
-        pred_list = []
-        for gp in self.gp_list:
-=======
         if self.parallel is False:
             means_list = []
             cov_list = []
@@ -410,18 +404,7 @@
                 else:
                     mean, cov = gp.predict(x, requires_grad=requires_grad, return_pred=return_pred)
                 means_list.append(mean)
-                cov_list.append(cov)
-            means = torch.tensor(means_list)
-            cov = torch.diag(torch.cat(cov_list).squeeze())
->>>>>>> b4508bba
-            if return_pred:
-                return means, cov, pred_list
-            else:
-<<<<<<< HEAD
-                mean, cov = gp.predict(x, requires_grad=requires_grad, return_pred=return_pred)
-            means_list.append(mean)
-            # cov_list.append(cov)
-            cov_list.append(torch.diag(cov))
+                cov_list.append(torch.diag(cov))
         means = torch.zeros(num_batch, dim_output)
         for i in range(dim_output):
             means[:, i] = means_list[i].squeeze()
@@ -431,22 +414,17 @@
             covs[:, i, i] = cov_list[i].squeeze()
         assert covs.shape == (num_batch, dim_output, dim_output), ValueError('Covariances have wrong shape.')
 
-        # squeeze the means if num_batch == 1
+        # squeeze the means if num_batch == 1 to retain the original implementation.
         if num_batch == 1:
             means = means.squeeze()
             covs = covs.squeeze()
 
-        # means = torch.tensor(means_list)
-        # covs = torch.diag(torch.cat(cov_list).squeeze())
-        if return_pred:
-            return means, covs, pred_list
-        else:
-            return means, covs
-=======
-                return means, cov
+            if return_pred:
+                return means, covs, pred_list
+            else:
+                return means, covs
         else:
             return self.gps.predict(x, requires_grad=requires_grad, return_pred=return_pred)
->>>>>>> b4508bba
 
     def make_casadi_predict_func(self):
         '''
