'''Utility functions for Gaussian Processes.'''

import os.path
from copy import deepcopy

import casadi as ca
import gpytorch
import matplotlib.pyplot as plt
import numpy as np
import torch
from sklearn import preprocessing
from sklearn.cluster import KMeans

from safe_control_gym.utils.utils import mkdirs

torch.manual_seed(0)


def covSEard(x,
             z,
             ell,
             sf2
             ):
    '''GP squared exponential kernel.

    This function is based on the 2018 GP-MPC library by Helge-André Langåker

    Args:
        x (np.array or casadi.MX/SX): First vector.
        z (np.array or casadi.MX/SX): Second vector.
        ell (np.array or casadi.MX/SX): Length scales.
        sf2 (float or casadi.MX/SX): output scale parameter.

    Returns:
        SE kernel (casadi.MX/SX): SE kernel.
    '''
    dist = ca.sum1((x - z)**2 / ell**2)
    return sf2 * ca.SX.exp(-.5 * dist)

def covMatern52ard(x,
                   z,
                   ell,
                   sf2
                   ):
    '''Matern kernel that takes nu equal to 5/2.

    Args:
        x (np.array or casadi.MX/SX): First vector.
        z (np.array or casadi.MX/SX): Second vector.
        ell (np.array or casadi.MX/SX): Length scales.
        sf2 (float or casadi.MX/SX): output scale parameter.

    Returns:
        Matern52 kernel (casadi.MX/SX): Matern52 kernel.

    '''
    dist = ca.sum1((x - z)**2 / ell**2)
    r_over_l = ca.sqrt(dist)
    return sf2 * (1 + ca.sqrt(5) * r_over_l + 5 / 3 * r_over_l ** 2) * ca.exp(- ca.sqrt(5) * r_over_l)

def covMatern52ard(x,
                   z,
                   ell,
                   sf2
                   ):
    '''Matern kernel that takes nu equal to 5/2.

    Args:
        x (np.array or casadi.MX/SX): First vector.
        z (np.array or casadi.MX/SX): Second vector.
        ell (np.array or casadi.MX/SX): Length scales.
        sf2 (float or casadi.MX/SX): output scale parameter.

    Returns:
        Matern52 kernel (casadi.MX/SX): Matern52 kernel.

    '''
    dist = ca.sum1((x - z)**2 / ell**2)
    r_over_l = ca.sqrt(dist)
    return sf2 * (1 + ca.sqrt(5) * r_over_l + 5 / 3 * r_over_l ** 2) * ca.exp(- ca.sqrt(5) * r_over_l)


class ZeroMeanIndependentMultitaskGPModel(gpytorch.models.ExactGP):
    '''Multidimensional Gaussian Process model with zero mean function.

    Or constant mean and radial basis function kernel (SE).

    '''

    def __init__(self,
                 train_x,
                 train_y,
                 likelihood,
                 nx,
                 kernel='RBF'
                 ):
        '''Initialize a multidimensional Gaussian Process model with zero mean function.

        Args:
            train_x (torch.Tensor): input training data (input_dim X N samples).
            train_y (torch.Tensor): output training data (output dim x N samples).
            likelihood (gpytorch.likelihood): Likelihood function (gpytorch.likelihoods.MultitaskGaussianLikelihood).
            nx (int): dimension of the target output (output dim)
        '''
        super().__init__(train_x, train_y, likelihood)
        self.n = nx
        # For Zero mean function.
        self.mean_module = gpytorch.means.ZeroMean(
            batch_shape=torch.Size([self.n]))
        # For constant mean function.
        if kernel == 'RBF':
            self.covar_module = gpytorch.kernels.ScaleKernel(
                gpytorch.kernels.RBFKernel(batch_shape=torch.Size([self.n]),
                                           ard_num_dims=train_x.shape[1]),
                batch_shape=torch.Size([self.n]),
                ard_num_dims=train_x.shape[1]
            )
        elif kernel == 'Matern':
            self.covar_module = gpytorch.kernels.ScaleKernel(
                gpytorch.kernels.MaternKernel(batch_shape=torch.Size([self.n]),
                                              ard_num_dims=train_x.shape[1]),
                batch_shape=torch.Size([self.n]),
                ard_num_dims=train_x.shape[1]
            )
<<<<<<< HEAD
        else:
            raise NotImplementedError
=======
>>>>>>> e5b4d9cd

    def forward(self,
                x
                ):
        mean_x = self.mean_module(x)
        covar_x = self.covar_module(x)
        return gpytorch.distributions.MultitaskMultivariateNormal.from_batch_mvn(
            gpytorch.distributions.MultivariateNormal(mean_x, covar_x)
        )


class ZeroMeanIndependentGPModel(gpytorch.models.ExactGP):
    '''Single dimensional output Gaussian Process model with zero mean function.

    Or constant mean and radial basis function kernel (SE).
    '''

    def __init__(self,
                 train_x,
                 train_y,
                 likelihood,
                 kernel='RBF'
                 ):
        '''Initialize a single dimensional Gaussian Process model with zero mean function.

        Args:
            train_x (torch.Tensor): input training data (input_dim X N samples).
            train_y (torch.Tensor): output training data (output dim x N samples).
            likelihood (gpytorch.likelihood): Likelihood function (gpytorch.likelihoods.GaussianLikelihood).
        '''
        super().__init__(train_x, train_y, likelihood)
        # For Zero mean function.
        self.mean_module = gpytorch.means.ZeroMean()
        # For constant mean function.
        if kernel == 'RBF':
            self.covar_module = gpytorch.kernels.ScaleKernel(
                gpytorch.kernels.RBFKernel(ard_num_dims=train_x.shape[1]),
                ard_num_dims=train_x.shape[1]
            )
        elif kernel == 'Matern':
            self.covar_module = gpytorch.kernels.ScaleKernel(
                gpytorch.kernels.MaternKernel(ard_num_dims=train_x.shape[1]),
                ard_num_dims=train_x.shape[1]
            )

    def forward(self,
                x
                ):
        mean_x = self.mean_module(x)
        covar_x = self.covar_module(x)
        return gpytorch.distributions.MultivariateNormal(mean_x, covar_x)

class BatchIndependentMultitaskGPModel(gpytorch.models.ExactGP):
    '''Multidimensional Gaussian Process model with zero mean function.
    '''

    def __init__(self, train_x, train_y, likelihood, kernel='RBF'):
        '''Initialize a multidimensional Gaussian Process model with zero mean function.

        Args:
            train_x (torch.Tensor): input training data (input_dim X N samples).
            train_y (torch.Tensor): output training data (output dim x N samples).
            likelihood (gpytorch.likelihood): Likelihood function (gpytorch.likelihoods.GaussianLikelihood with batch).
        '''
        super().__init__(train_x, train_y, likelihood)
        self.mean_module = gpytorch.means.ZeroMean(batch_shape=torch.Size([train_y.shape[0]]))
        if kernel == 'RBF':
            self.covar_module = gpytorch.kernels.ScaleKernel(
                gpytorch.kernels.RBFKernel(ard_num_dims=train_x.shape[-1], batch_shape=torch.Size([train_y.shape[0]])),
                batch_shape=torch.Size([train_y.shape[0]]), ard_num_dims=train_x.shape[-1]
            )
        elif kernel == 'Matern':
            self.covar_module = gpytorch.kernels.ScaleKernel(
                gpytorch.kernels.MaternKernel(ard_num_dims=train_x.shape[-1], batch_shape=torch.Size([train_y.shape[0]])),
                batch_shape=torch.Size([train_y.shape[0]]), ard_num_dims=train_x.shape[-1]
            )

    def forward(self, x):
        mean_x = self.mean_module(x)
        covar_x = self.covar_module(x)
        return gpytorch.distributions.MultivariateNormal(mean_x, covar_x)

class BatchIndependentMultitaskGPModel(gpytorch.models.ExactGP):
    '''Multidimensional Gaussian Process model with zero mean function.
    '''

    def __init__(self, train_x, train_y, likelihood, kernel='RBF'):
        '''Initialize a multidimensional Gaussian Process model with zero mean function.

        Args:
            train_x (torch.Tensor): input training data (input_dim X N samples).
            train_y (torch.Tensor): output training data (output dim x N samples).
            likelihood (gpytorch.likelihood): Likelihood function (gpytorch.likelihoods.GaussianLikelihood with batch).
        '''
        super().__init__(train_x, train_y, likelihood)
        self.mean_module = gpytorch.means.ZeroMean(batch_shape=torch.Size([train_y.shape[0]]))
        if kernel == 'RBF':
            self.covar_module = gpytorch.kernels.ScaleKernel(
                gpytorch.kernels.RBFKernel(ard_num_dims=train_x.shape[-1], batch_shape=torch.Size([train_y.shape[0]])),
                batch_shape=torch.Size([train_y.shape[0]]), ard_num_dims=train_x.shape[-1]
            )
        elif kernel == 'Matern':
            self.covar_module = gpytorch.kernels.ScaleKernel(
                gpytorch.kernels.MaternKernel(ard_num_dims=train_x.shape[-1], batch_shape=torch.Size([train_y.shape[0]])),
                batch_shape=torch.Size([train_y.shape[0]]), ard_num_dims=train_x.shape[-1]
            )

    def forward(self, x):
        mean_x = self.mean_module(x)
        covar_x = self.covar_module(x)
        return gpytorch.distributions.MultivariateNormal(mean_x, covar_x)


class GaussianProcessCollection:
    '''Collection of GaussianProcesses for multioutput GPs.'''

    def __init__(self, model_type,
                 likelihood,
                 target_dim,
                 input_mask=None,
                 target_mask=None,
                 normalize=False,
<<<<<<< HEAD
                 kernel='Matern',
=======
                 kernel='RBF',
>>>>>>> e5b4d9cd
                 parallel=False
                 ):
        '''Creates a single GaussianProcess for each output dimension.

        Args:
            model_type (gpytorch model class): Model class for the GP (ZeroMeanIndependentGPModel).
            likelihood (gpytorch.likelihood): likelihood function.
            target_dim (int): Dimension of the output (how many GPs to make).
            input_mask (list): Input dimensions to keep. If None, use all input dimensions.
            target_mask (list): Target dimensions to keep. If None, use all target dimensions.
            normalize (bool): If True, scale all data between -1 and 1.
        '''
        self.gp_list = []
        self.model_type = model_type
        self.likelihood = likelihood
        self.optimizer = None
        self.model = None
        self.NORMALIZE = normalize
        self.input_mask = input_mask
        self.target_mask = target_mask
<<<<<<< HEAD
        self.parallel = parallel
=======
>>>>>>> e5b4d9cd
        if parallel:
            self.gps = GaussianProcesses(model_type,
                                         likelihood,
                                         input_mask=input_mask,
                                         target_mask=target_mask,
                                         normalize=normalize,
                                         kernel=kernel)
        else:
            for _ in range(target_dim):
                self.gp_list.append(GaussianProcess(model_type,
                                                    deepcopy(likelihood),
                                                    input_mask=input_mask,
                                                    normalize=normalize,
                                                    kernel=kernel))

    def _init_properties(self,
                         train_inputs,
                         train_targets
                         ):
        '''Initialize useful properties.

        Args:
            train_inputs, train_targets (torch.tensors): Input and target training data.
        '''
        target_dimension = train_targets.shape[1]
        self.input_dimension = train_inputs.shape[1]
        self.output_dimension = target_dimension
        self.n_training_samples = train_inputs.shape[0]

    def init_with_hyperparam(self,
                             train_inputs,
                             train_targets,
                             path_to_statedicts
                             ):
        '''Load hyperparameters from a state_dict.

        Args:
            train_inputs, train_targets (torch.tensors): Input and target training data.
            path_to_statedicts (str): Path to where the state dicts are saved.
        '''
        assert self.parallel is False, ValueError('Parallel GP not supported yet.')

        self._init_properties(train_inputs, train_targets)
        gp_K_plus_noise_list = []
        gp_K_plus_noise_inv_list = []
        for gp_ind, gp in enumerate(self.gp_list):
            path = os.path.join(path_to_statedicts, f'best_model_{self.target_mask[gp_ind]}.pth')
            print('#########################################')
            print('#       Loading GP dimension {self.target_mask[gp_ind]}         #')
            print('#########################################')
            print(f'Path: {path}')
            gp.init_with_hyperparam(train_inputs,
                                    train_targets[:, self.target_mask[gp_ind]],
                                    path)
            gp_K_plus_noise_list.append(gp.model.K_plus_noise.detach())
            gp_K_plus_noise_inv_list.append(gp.model.K_plus_noise_inv.detach())
            print('Loaded!')
        gp_K_plus_noise = torch.stack(gp_K_plus_noise_list)
        gp_K_plus_noise_inv = torch.stack(gp_K_plus_noise_inv_list)
        self.K_plus_noise = gp_K_plus_noise
        self.K_plus_noise_inv = gp_K_plus_noise_inv
        self.casadi_predict = self.make_casadi_predict_func()
        self.casadi_linearized_predict = self.make_casadi_linearized_predict_func()

    def get_hyperparameters(self,
                            as_numpy=False
                            ):
        '''Get the outputscale and lengthscale from the kernel matrices of the GPs.'''
        lengthscale_list = []
        output_scale_list = []
        noise_list = []
        if self.parallel is False:
            for gp in self.gp_list:
                lengthscale_list.append(gp.model.covar_module.base_kernel.lengthscale.detach())
                output_scale_list.append(gp.model.covar_module.outputscale.detach())
                noise_list.append(gp.model.likelihood.noise.detach())
            lengthscale = torch.cat(lengthscale_list)
            outputscale = torch.Tensor(output_scale_list)
            noise = torch.Tensor(noise_list)
        else:
            lengthscale = self.gps.model.covar_module.base_kernel.lengthscale.detach().squeeze()
            outputscale = self.gps.model.covar_module.outputscale.detach()
            noise = self.gps.model.likelihood.noise.detach()

        if as_numpy:
            return lengthscale.numpy(), outputscale.numpy(), noise.numpy(), self.K_plus_noise.detach().numpy()
        else:
            return lengthscale, outputscale, noise, self.K_plus_noise

    def train(self,
              train_x_raw,
              train_y_raw,
              test_x_raw,
              test_y_raw,
              n_train=[500],
              learning_rate=[0.01],
              gpu=False,
              output_dir='results'
              ):
        '''Train the GP using Train_x and Train_y.

        Args:
            train_x: Torch tensor (N samples [rows] by input dim [cols])
            train_y: Torch tensor (N samples [rows] by target dim [cols])
        '''
        self._init_properties(train_x_raw, train_y_raw)
        self.model_paths = []
        mkdirs(output_dir)

        if self.parallel is False:
            gp_K_plus_noise_inv_list = []
            gp_K_plus_noise_list = []
            for gp_ind, gp in enumerate(self.gp_list):
                lr = learning_rate[self.target_mask[gp_ind]]
                n_t = n_train[self.target_mask[gp_ind]]
                print('#########################################')
                print(f'#      Training GP dimension {self.target_mask[gp_ind]}         #')
                print('#########################################')
                print(f'Train iterations: {n_t}')
                print(f'Learning Rate: {lr}')
                gp.train(train_x_raw,
                         train_y_raw[:, self.target_mask[gp_ind]],
                         test_x_raw,
                         test_y_raw[:, self.target_mask[gp_ind]],
                         n_train=n_t,
                         learning_rate=lr,
                         gpu=gpu,
                         fname=os.path.join(output_dir, f'best_model_{self.target_mask[gp_ind]}.pth'))
                self.model_paths.append(output_dir)
                gp_K_plus_noise_list.append(gp.model.K_plus_noise)
                gp_K_plus_noise_inv_list.append(gp.model.K_plus_noise_inv)
            gp_K_plus_noise = torch.stack(gp_K_plus_noise_list)
            gp_K_plus_noise_inv = torch.stack(gp_K_plus_noise_inv_list)
            self.K_plus_noise = gp_K_plus_noise
            self.K_plus_noise_inv = gp_K_plus_noise_inv
        else:
            for i in range(len(learning_rate)):
                assert learning_rate[i] == learning_rate[0], ValueError('Learning rate must be the same for all GPs.')
            for i in range(len(n_train)):
                assert n_train[i] == n_train[0], ValueError('Training iterations must be the same for all GPs.')
            lr = learning_rate[0]
            n_t = n_train[0]
            self.gps.train(train_x_raw,
                           train_y_raw,
                           test_x_raw,
                           test_y_raw,
                           n_train=n_t,
                           learning_rate=lr,
                           gpu=gpu,
                           fname=os.path.join(output_dir, 'best_model.pth'))
            self.K_plus_noise = self.gps.gp_K_plus_noise
            self.K_plus_noise_inv = self.gps.gp_K_plus_noise_inv

        self.casadi_predict = self.make_casadi_predict_func()
        self.casadi_linearized_predict = self.make_casadi_linearized_predict_func()

    def predict(self,
                x,
                requires_grad=False,
                return_pred=True
                ):
        '''
        Args:
            x : torch.Tensor (N_samples x input DIM).

        Return
            Predictions
                mean : torch.tensor (nx X N_samples).
                lower : torch.tensor (nx X N_samples).
                upper : torch.tensor (nx X N_samples).
        '''
        num_batch = x.shape[0]
        dim_input = len(self.input_mask)
        dim_output = len(self.target_mask)
        if self.parallel is False:
            means_list = []
            cov_list = []
            pred_list = []
            for gp in self.gp_list:
                if return_pred:
                    mean, cov, pred = gp.predict(x, requires_grad=requires_grad, return_pred=return_pred)
                    pred_list.append(pred)
                else:
                    mean, cov = gp.predict(x, requires_grad=requires_grad, return_pred=return_pred)
                means_list.append(mean)
                cov_list.append(torch.diag(cov))
        means = torch.zeros(num_batch, dim_output)
        for i in range(dim_output):
            means[:, i] = means_list[i].squeeze()
        assert means.shape == (num_batch, dim_output), ValueError('Means have wrong shape.')
        covs = torch.zeros(num_batch, dim_output, dim_output)
        for i in range(dim_output):
            covs[:, i, i] = cov_list[i].squeeze()
        assert covs.shape == (num_batch, dim_output, dim_output), ValueError('Covariances have wrong shape.')

        # squeeze the means if num_batch == 1 to retain the original implementation.
        if num_batch == 1:
            means = means.squeeze()
            covs = covs.squeeze()

            if return_pred:
                return means, covs, pred_list
            else:
                return means, covs
        else:
            return self.gps.predict(x, requires_grad=requires_grad, return_pred=return_pred)

    def make_casadi_predict_func(self):
        '''
        Assume train_inputs and train_tergets are already
        '''

        Nz = len(self.input_mask)
        Ny = len(self.target_mask)
        z = ca.SX.sym('z1', Nz)
        y = ca.SX.zeros(Ny)

        if self.parallel is False:
            for gp_ind, gp in enumerate(self.gp_list):
                y[gp_ind] = gp.casadi_predict(z=z)['mean']
        else:
            for i in range(Ny):
                y[i] = self.gps.casadi_predict[i](z=z)['mean']

        casadi_predict = ca.Function('pred',
                                     [z],
                                     [y],
                                     ['z'],
                                     ['mean'])
        return casadi_predict

    def make_casadi_linearized_predict_func(self):
        '''
        Assume train_inputs and train_tergets are already
        '''
        Nz = len(self.input_mask)
        Ny = len(self.target_mask)
        z = ca.SX.sym('z1', Nz)
        dmu = ca.SX.zeros(Nz, Ny)
        for gp_ind, gp in enumerate(self.gp_list):
            dmu[:, gp_ind] = gp.casadi_linearized_predict(z=z)['mean']
        A, B = dmu.T[:, :Ny], dmu.T[:, Ny:]
        assert A.shape == (Ny, Ny), ValueError('A matrix has wrong shape.')
        assert B.shape == (Ny, Nz-Ny), ValueError('B matrix has wrong shape.')
        casadi_lineaized_predict = ca.Function('linearized_pred',
                                                  [z],
                                                  [dmu, A, B],
                                                  ['z'],
                                                  ['mean', 'A', 'B'])
        return casadi_lineaized_predict

    def prediction_jacobian(self,
                            query
                            ):
        '''Return Jacobian.'''
        raise NotImplementedError

    def plot_trained_gp(self,
                        inputs,
                        targets,
                        fig_count=0
                        ):
        '''Plot the trained GP given the input and target data.'''
        assert self.parallel is False, ValueError('Parallel GP not supported yet.')
        for gp_ind, gp in enumerate(self.gp_list):
            fig_count = gp.plot_trained_gp(inputs,
                                           targets[:, self.target_mask[gp_ind], None],
                                           self.target_mask[gp_ind],
                                           fig_count=fig_count)
            fig_count += 1

    def _kernel_list(self,
                     x1,
                     x2=None
                     ):
        '''Evaluate the kernel given vectors x1 and x2.

        Args:
            x1 (torch.Tensor): First vector.
            x2 (torch.Tensor): Second vector.

        Returns:
            list of LazyTensor Kernels.
        '''
        if x2 is None:
            x2 = x1
        # TODO: Make normalization at the GPCollection level?
        # if self.NORMALIZE:
        #    x1 = torch.from_numpy(self.gp_list[0].scaler.transform(x1.numpy()))
        #    x2 = torch.from_numpy(self.gp_list[0].scaler.transform(x2.numpy()))
        k_list = []
        if self.parallel is False:
            for gp in self.gp_list:
                k_list.append(gp.model.covar_module(x1, x2))
        else:
            k_list = list(self.gps.model.covar_module(x1, x2))

        return k_list

    def kernel(self,
               x1,
               x2=None
               ):
        '''Evaluate the kernel given vectors x1 and x2.

        Args:
            x1 (torch.Tensor): First vector.
            x2 (torch.Tensor): Second vector.

        Returns:
            Torch tensor of the non-lazy kernel matrices.
        '''
        k_list = self._kernel_list(x1, x2)
        non_lazy_tensors = [k.evaluate() for k in k_list]
        return torch.stack(non_lazy_tensors)

    def kernel_inv(self,
                   x1,
                   x2=None
                   ):
        '''Evaluate the inverse kernel given vectors x1 and x2.

        Only works for square kernel.

        Args:
            x1 (torch.Tensor): First vector.
            x2 (torch.Tensor): Second vector.

        Returns:
            Torch tensor of the non-lazy inverse kernel matrices.
        '''
        if x2 is None:
            x2 = x1
        assert x1.shape == x2.shape, ValueError('x1 and x2 need to have the same shape.')
        k_list = self._kernel_list(x1, x2)
        num_of_points = x1.shape[0]
        # Efficient inversion is performed VIA inv_matmul on the laze tensor with Identity.
        non_lazy_tensors = [k.inv_matmul(torch.eye(num_of_points).double()) for k in k_list]
        return torch.stack(non_lazy_tensors)

class GaussianProcesses:
    '''Gaussian Processes decorator for batch GP in gpytorch.

    '''

    def __init__(self,
                 model_type,
                 likelihood,
                 input_mask=None,
                 target_mask=None,
                 normalize=False,
                 kernel='RBF',
                 ):
        '''Initialize Gaussian Process.

        Args:
            model_type (gpytorch model class): Model class for the GP (BatchIndependentMultitaskGPModel).
            likelihood (gpytorch.likelihoods.MultitaskGaussianLikelihood): likelihood function.
            normalize (bool): If True, scale all data between -1 and 1. (prototype and not fully operational).

        '''
        self.model_type = model_type
        self.likelihood = likelihood
        self.optimizer = None
        self.model = None
        self.NORMALIZE = normalize
        self.input_mask = input_mask
        self.target_mask = target_mask
        self.kernel = kernel
        assert normalize is False, NotImplementedError('Normalization not implemented yet.')

    def _init_model(self,
                    train_inputs,
                    train_targets
                    ):
        '''Init GP model from train inputs and train_targets.

        '''
        if train_targets.ndim > 1:
            target_dimension = train_targets.shape[1]
        else:
            target_dimension = 1

        self.likelihood = self.likelihood
        self.model = BatchIndependentMultitaskGPModel(train_inputs.unsqueeze(0).repeat(target_dimension, 1, 1), train_targets.T, self.likelihood, kernel=self.kernel)

        # Extract dimensions for external use.
        self.input_dimension = train_inputs.shape[1]
        self.output_dimension = target_dimension
        self.n_training_samples = train_inputs.shape[0]

    def _compute_GP_covariances(self,
                                train_x
                                ):
        '''Compute K(X,X) + sigma*I and its inverse.

        '''
        # Pre-compute inverse covariance plus noise to speed-up computation.

        K_lazy = self.model.covar_module(train_x)
        K_lazy_plus_noise = K_lazy.add_diag(self.model.likelihood.noise)
        n_samples = train_x.shape[0]
        self.gp_K_plus_noise = K_lazy_plus_noise.matmul(torch.eye(n_samples).double())
        self.gp_K_plus_noise_inv = K_lazy_plus_noise.inv_matmul(torch.eye(n_samples).double())

    def init_with_hyperparam(self,
                             train_inputs,
                             train_targets,
                             path_to_statedict
                             ):
        '''Load hyperparameters from a state_dict.

        '''

        if self.input_mask is not None:
            train_inputs = train_inputs[:, self.input_mask]
        if self.target_mask is not None:
            train_targets = train_targets[:, self.target_mask]
        device = torch.device('cpu')
        state_dict = torch.load(path_to_statedict, map_location=device)
        self._init_model(train_inputs, train_targets)

        self.model.load_state_dict(state_dict)
        self.model.double()  # needed otherwise loads state_dict as float32
        self._compute_GP_covariances(train_inputs)
        self.casadi_predict = self.make_casadi_prediction_func(train_inputs, train_targets)

    def train(self,
              train_input_data,
              train_target_data,
              test_input_data,
              test_target_data,
              n_train=500,
              learning_rate=0.01,
              gpu=False,
              fname='best_model.pth',
              ):
        '''Train the GP using Train_x and Train_y.

        Args:
            train_x: Torch tensor (N samples [rows] by input dim [cols])
            train_y: Torch tensor (N samples [rows] by target dim [cols])

        '''
        train_x_raw = train_input_data
        train_y_raw = train_target_data
        test_x_raw = test_input_data
        test_y_raw = test_target_data
        if self.input_mask is not None:
            train_x_raw = train_x_raw[:, self.input_mask]
            test_x_raw = test_x_raw[:, self.input_mask]
        if self.target_mask is not None:
            train_y_raw = train_y_raw[:, self.target_mask]
            test_y_raw = test_y_raw[:, self.target_mask]
        self._init_model(train_x_raw, train_y_raw)

        train_x = train_x_raw
        train_y = train_y_raw
        test_x = test_x_raw
        test_y = test_y_raw

        if gpu:
            train_x = train_x.cuda()
            train_y = train_y.cuda()
            test_x = test_x.cuda()
            test_y = test_y.cuda()
            self.model = self.model.cuda()
            self.likelihood = self.likelihood.cuda()
        self.model.double()
        self.likelihood.double()
        self.model.train()
        self.likelihood.train()
        self.optimizer = torch.optim.Adam(self.model.parameters(), lr=learning_rate)
        mll = gpytorch.mlls.ExactMarginalLogLikelihood(self.likelihood, self.model)
        last_loss = 99999999
        best_loss = 99999999
        loss = torch.tensor(0)
        i = 0
        while i < n_train and torch.abs(loss - last_loss) > 1e-2:
            with torch.no_grad():
                self.model.eval()
                self.likelihood.eval()
                test_output = self.model(test_x.unsqueeze(0).repeat(self.output_dimension, 1, 1))
                test_loss = -mll(test_output, test_y.T).sum()
            self.model.train()
            self.likelihood.train()
            self.optimizer.zero_grad()
            output = self.model(train_x.unsqueeze(0).repeat(self.output_dimension, 1, 1))
            loss = -mll(output, train_y.T).sum()
            loss.backward()
            if i % 100 == 0:
                print('Iter %d/%d - MLL trian Loss: %.3f, Posterior Test Loss: %0.3f' % (i + 1, n_train, loss.item(), test_loss.item()))

            self.optimizer.step()

            if test_loss < best_loss:
                best_loss = test_loss
                state_dict = self.model.state_dict()
                torch.save(state_dict, fname)
                best_epoch = i

            i += 1
        print('Training Complete')
        print('Lowest epoch: %s' % best_epoch)
        print('Lowest Loss: %s' % best_loss)
        self.model = self.model.cpu()
        self.likelihood = self.likelihood.cpu()
        train_x = train_x.cpu()
        train_y = train_y.cpu()
        self.model.load_state_dict(torch.load(fname))
        self._compute_GP_covariances(train_x)
        self.casadi_predict = self.make_casadi_prediction_func(train_x, train_y)

        return

    def predict(self,
                x,
                requires_grad=False,
                return_pred=True
                ):
        '''

        Args:
            x : torch.Tensor (N_samples x input DIM).

        Returns:
            Predictions
                mean : torch.tensor (nx X N_samples).
                lower : torch.tensor (nx X N_samples).
                upper : torch.tensor (nx X N_samples).

        '''
        self.model.eval()
        self.likelihood.eval()
        if type(x) is np.ndarray:
            x = torch.from_numpy(x).double()
        if self.input_mask is not None:
            x = x[:, self.input_mask]
        if requires_grad:
            predictions = self.likelihood(self.model(x.unsqueeze(0).repeat(self.output_dimension, 1, 1)))
            means = predictions.mean
            cov = predictions.covariance_matrix
        else:
            with torch.no_grad(), gpytorch.settings.fast_pred_var(state=True), gpytorch.settings.fast_pred_samples(state=True):
                predictions = self.likelihood(self.model(x.unsqueeze(0).repeat(self.output_dimension, 1, 1)))
                means = predictions.mean
                cov = predictions.covariance_matrix

        means = means.squeeze()
        cov = torch.diag(cov.squeeze())

        if return_pred:
            return means, cov, predictions
        else:
            return means, cov

    def prediction_jacobian(self,
                            query
                            ):
        mean_der, cov_der = torch.autograd.functional.jacobian(
            lambda x: self.predict(x, requires_grad=True, return_pred=False),
            query.double())
        return mean_der.detach().squeeze()

    def make_casadi_prediction_func(self, train_inputs, train_targets):

        Nx = len(self.input_mask)
        Ny = len(self.target_mask)
        z = ca.SX.sym('z', Nx)
        y = []

        train_inputs = train_inputs.numpy()
        train_targets = train_targets.numpy()

        lengthscales = self.model.covar_module.base_kernel.lengthscale.detach().numpy()
        output_scales = self.model.covar_module.outputscale.detach().numpy()

        for i in range(Ny):

            lengthscale = lengthscales[i]
            output_scale = output_scales[i]
            z = ca.SX.sym('z', Nx)
            if self.kernel == 'RBF':
                K_z_ztrain = ca.Function('k_z_ztrain',
                                         [z],
                                         [covSEard(z, train_inputs.T, lengthscale.T, output_scale)],
                                         ['z'],
                                         ['K'])
            elif self.kernel == 'Matern':
                K_z_ztrain = ca.Function('k_z_ztrain',
                                         [z],
                                         [covMatern52ard(z, train_inputs.T, lengthscale.T, output_scale)],
                                         ['z'],
                                         ['K'])
            y += [ca.Function('pred',
                              [z],
                              [K_z_ztrain(z=z)['K'] @ self.gp_K_plus_noise_inv[i, :, :].detach().numpy() @ train_targets[:, i]],
                              ['z'],
                              ['mean'])]

        return y

    def plot_trained_gp(self,
                        inputs,
                        targets,
                        output_label,
                        fig_count=0
                        ):
        raise NotImplementedError

class GaussianProcesses:
    '''Gaussian Processes decorator for batch GP in gpytorch.

    '''

    def __init__(self,
                 model_type,
                 likelihood,
                 input_mask=None,
                 target_mask=None,
                 normalize=False,
                 kernel='RBF',
                 ):
        '''Initialize Gaussian Process.

        Args:
            model_type (gpytorch model class): Model class for the GP (BatchIndependentMultitaskGPModel).
            likelihood (gpytorch.likelihoods.MultitaskGaussianLikelihood): likelihood function.
            normalize (bool): If True, scale all data between -1 and 1. (prototype and not fully operational).

        '''
        self.model_type = model_type
        self.likelihood = likelihood
        self.optimizer = None
        self.model = None
        self.NORMALIZE = normalize
        self.input_mask = input_mask
        self.target_mask = target_mask
        self.kernel = kernel
        assert normalize is False, NotImplementedError('Normalization not implemented yet.')

    def _init_model(self,
                    train_inputs,
                    train_targets
                    ):
        '''Init GP model from train inputs and train_targets.

        '''
        if train_targets.ndim > 1:
            target_dimension = train_targets.shape[1]
        else:
            target_dimension = 1

        self.likelihood = self.likelihood
        self.model = BatchIndependentMultitaskGPModel(train_inputs.unsqueeze(0).repeat(target_dimension, 1, 1), train_targets.T, self.likelihood, kernel=self.kernel)

        # Extract dimensions for external use.
        self.input_dimension = train_inputs.shape[1]
        self.output_dimension = target_dimension
        self.n_training_samples = train_inputs.shape[0]

    def _compute_GP_covariances(self,
                                train_x
                                ):
        '''Compute K(X,X) + sigma*I and its inverse.

        '''
        # Pre-compute inverse covariance plus noise to speed-up computation.

        K_lazy = self.model.covar_module(train_x)
        K_lazy_plus_noise = K_lazy.add_diag(self.model.likelihood.noise)
        n_samples = train_x.shape[0]
        self.gp_K_plus_noise = K_lazy_plus_noise.matmul(torch.eye(n_samples).double())
        self.gp_K_plus_noise_inv = K_lazy_plus_noise.inv_matmul(torch.eye(n_samples).double())

    def init_with_hyperparam(self,
                             train_inputs,
                             train_targets,
                             path_to_statedict
                             ):
        '''Load hyperparameters from a state_dict.

        '''

        if self.input_mask is not None:
            train_inputs = train_inputs[:, self.input_mask]
        if self.target_mask is not None:
            train_targets = train_targets[:, self.target_mask]
        device = torch.device('cpu')
        state_dict = torch.load(path_to_statedict, map_location=device)
        self._init_model(train_inputs, train_targets)

        self.model.load_state_dict(state_dict)
        self.model.double()  # needed otherwise loads state_dict as float32
        self._compute_GP_covariances(train_inputs)
        self.casadi_predict = self.make_casadi_prediction_func(train_inputs, train_targets)

    def train(self,
              train_input_data,
              train_target_data,
              test_input_data,
              test_target_data,
              n_train=500,
              learning_rate=0.01,
              gpu=False,
              fname='best_model.pth',
              ):
        '''Train the GP using Train_x and Train_y.

        Args:
            train_x: Torch tensor (N samples [rows] by input dim [cols])
            train_y: Torch tensor (N samples [rows] by target dim [cols])

        '''
        train_x_raw = train_input_data
        train_y_raw = train_target_data
        test_x_raw = test_input_data
        test_y_raw = test_target_data
        if self.input_mask is not None:
            train_x_raw = train_x_raw[:, self.input_mask]
            test_x_raw = test_x_raw[:, self.input_mask]
        if self.target_mask is not None:
            train_y_raw = train_y_raw[:, self.target_mask]
            test_y_raw = test_y_raw[:, self.target_mask]
        self._init_model(train_x_raw, train_y_raw)

        train_x = train_x_raw
        train_y = train_y_raw
        test_x = test_x_raw
        test_y = test_y_raw

        if gpu:
            train_x = train_x.cuda()
            train_y = train_y.cuda()
            test_x = test_x.cuda()
            test_y = test_y.cuda()
            self.model = self.model.cuda()
            self.likelihood = self.likelihood.cuda()
        self.model.double()
        self.likelihood.double()
        self.model.train()
        self.likelihood.train()
        self.optimizer = torch.optim.Adam(self.model.parameters(), lr=learning_rate)
        mll = gpytorch.mlls.ExactMarginalLogLikelihood(self.likelihood, self.model)
        last_loss = 99999999
        best_loss = 99999999
        loss = torch.tensor(0)
        i = 0
        while i < n_train and torch.abs(loss - last_loss) > 1e-2:
            with torch.no_grad():
                self.model.eval()
                self.likelihood.eval()
                test_output = self.model(test_x.unsqueeze(0).repeat(self.output_dimension, 1, 1))
                test_loss = -mll(test_output, test_y.T).sum()
            self.model.train()
            self.likelihood.train()
            self.optimizer.zero_grad()
            output = self.model(train_x.unsqueeze(0).repeat(self.output_dimension, 1, 1))
            loss = -mll(output, train_y.T).sum()
            loss.backward()
            if i % 100 == 0:
                print('Iter %d/%d - MLL trian Loss: %.3f, Posterior Test Loss: %0.3f' % (i + 1, n_train, loss.item(), test_loss.item()))

            self.optimizer.step()

            if test_loss < best_loss:
                best_loss = test_loss
                state_dict = self.model.state_dict()
                torch.save(state_dict, fname)
                best_epoch = i

            i += 1
        print('Training Complete')
        print('Lowest epoch: %s' % best_epoch)
        print('Lowest Loss: %s' % best_loss)
        self.model = self.model.cpu()
        self.likelihood = self.likelihood.cpu()
        train_x = train_x.cpu()
        train_y = train_y.cpu()
        self.model.load_state_dict(torch.load(fname))
        self._compute_GP_covariances(train_x)
        self.casadi_predict = self.make_casadi_prediction_func(train_x, train_y)

        return

    def predict(self,
                x,
                requires_grad=False,
                return_pred=True
                ):
        '''

        Args:
            x : torch.Tensor (N_samples x input DIM).

        Returns:
            Predictions
                mean : torch.tensor (nx X N_samples).
                lower : torch.tensor (nx X N_samples).
                upper : torch.tensor (nx X N_samples).

        '''
        self.model.eval()
        self.likelihood.eval()
        if type(x) is np.ndarray:
            x = torch.from_numpy(x).double()
        if self.input_mask is not None:
            x = x[:, self.input_mask]
        if requires_grad:
            predictions = self.likelihood(self.model(x.unsqueeze(0).repeat(self.output_dimension, 1, 1)))
            means = predictions.mean
            cov = predictions.covariance_matrix
        else:
            with torch.no_grad(), gpytorch.settings.fast_pred_var(state=True), gpytorch.settings.fast_pred_samples(state=True):
                predictions = self.likelihood(self.model(x.unsqueeze(0).repeat(self.output_dimension, 1, 1)))
                means = predictions.mean
                cov = predictions.covariance_matrix

        means = means.squeeze()
        cov = torch.diag(cov.squeeze())

        if return_pred:
            return means, cov, predictions
        else:
            return means, cov

    def prediction_jacobian(self,
                            query
                            ):
        mean_der, cov_der = torch.autograd.functional.jacobian(
            lambda x: self.predict(x, requires_grad=True, return_pred=False),
            query.double())
        return mean_der.detach().squeeze()

    def make_casadi_prediction_func(self, train_inputs, train_targets):

        Nx = len(self.input_mask)
        Ny = len(self.target_mask)
        z = ca.SX.sym('z', Nx)
        y = []

        train_inputs = train_inputs.numpy()
        train_targets = train_targets.numpy()

        lengthscales = self.model.covar_module.base_kernel.lengthscale.detach().numpy()
        output_scales = self.model.covar_module.outputscale.detach().numpy()

        for i in range(Ny):

            lengthscale = lengthscales[i]
            output_scale = output_scales[i]
            z = ca.SX.sym('z', Nx)
            if self.kernel == 'RBF':
                K_z_ztrain = ca.Function('k_z_ztrain',
                                         [z],
                                         [covSEard(z, train_inputs.T, lengthscale.T, output_scale)],
                                         ['z'],
                                         ['K'])
            elif self.kernel == 'Matern':
                K_z_ztrain = ca.Function('k_z_ztrain',
                                         [z],
                                         [covMatern52ard(z, train_inputs.T, lengthscale.T, output_scale)],
                                         ['z'],
                                         ['K'])
            y += [ca.Function('pred',
                              [z],
                              [K_z_ztrain(z=z)['K'] @ self.gp_K_plus_noise_inv[i, :, :].detach().numpy() @ train_targets[:, i]],
                              ['z'],
                              ['mean'])]

        return y

    def plot_trained_gp(self,
                        inputs,
                        targets,
                        output_label,
                        fig_count=0
                        ):
        raise NotImplementedError


class GaussianProcess:
    '''Gaussian Process decorator for gpytorch.'''

    def __init__(self,
                 model_type,
                 likelihood,
                 input_mask=None,
                 target_mask=None,
                 normalize=False,
                 kernel='RBF',
                 ):
        '''Initialize Gaussian Process.

        Args:
            model_type (gpytorch model class): Model class for the GP (ZeroMeanIndependentMultitaskGPModel).
            likelihood (gpytorch.likelihood): likelihood function.
            normalize (bool): If True, scale all data between -1 and 1. (prototype and not fully operational).
        '''
        self.model_type = model_type
        self.likelihood = likelihood
        self.optimizer = None
        self.model = None
        self.NORMALIZE = normalize
        self.input_mask = input_mask
        self.target_mask = target_mask
        self.kernel = kernel

    def _init_model(self,
                    train_inputs,
                    train_targets
                    ):
        '''Init GP model from train inputs and train_targets.'''
        if train_targets.ndim > 1:
            target_dimension = train_targets.shape[1]
        else:
            target_dimension = 1

        # Define normalization scaler.
        self.scaler = preprocessing.StandardScaler().fit(train_inputs.numpy())
        if self.NORMALIZE:
            train_inputs = torch.from_numpy(self.scaler.transform(train_inputs.numpy()))

        if self.model is None:
            self.model = self.model_type(train_inputs,
                                         train_targets,
                                         self.likelihood,
<<<<<<< HEAD
                                         self.kernel)
=======
                                         kernel=self.kernel)
>>>>>>> e5b4d9cd
        # Extract dimensions for external use.
        self.input_dimension = train_inputs.shape[1]
        self.output_dimension = target_dimension
        self.n_training_samples = train_inputs.shape[0]

    def _compute_GP_covariances(self,
                                train_x
                                ):
        '''Compute K(X,X) + sigma*I and its inverse.'''
        # Pre-compute inverse covariance plus noise to speed-up computation.
        K_lazy = self.model.covar_module(train_x.double())
        K_lazy_plus_noise = K_lazy.add_diag(self.model.likelihood.noise)
        n_samples = train_x.shape[0]
        self.model.K_plus_noise = K_lazy_plus_noise.matmul(torch.eye(n_samples).double())
        self.model.K_plus_noise_inv = K_lazy_plus_noise.inv_matmul(torch.eye(n_samples).double())
        # self.model.K_plus_noise_inv_2 = torch.inverse(self.model.K_plus_noise) # Equivalent to above but slower.

    def init_with_hyperparam(self,
                             train_inputs,
                             train_targets,
                             path_to_statedict
                             ):
        '''Load hyperparameters from a state_dict.'''
        if self.input_mask is not None:
            train_inputs = train_inputs[:, self.input_mask]
        if self.target_mask is not None:
            train_targets = train_targets[:, self.target_mask]
        device = torch.device('cpu')
        state_dict = torch.load(path_to_statedict, map_location=device)
        self._init_model(train_inputs, train_targets)
        if self.NORMALIZE:
            train_inputs = torch.from_numpy(self.scaler.transform(train_inputs.numpy()))
        self.model.load_state_dict(state_dict)
        self.model.double()  # needed otherwise loads state_dict as float32
        self._compute_GP_covariances(train_inputs)
        self.casadi_predict = self.make_casadi_prediction_func(train_inputs, train_targets)
        self.casadi_linearized_predict = \
            self.make_casadi_linearized_prediction_func(train_inputs, train_targets)

    def train(self,
              train_input_data,
              train_target_data,
              test_input_data,
              test_target_data,
              n_train=500,
              learning_rate=0.01,
              gpu=False,
              fname='best_model.pth',
              ):
        '''Train the GP using Train_x and Train_y.

        Args:
            train_x: Torch tensor (N samples [rows] by input dim [cols])
            train_y: Torch tensor (N samples [rows] by target dim [cols])
        '''
        train_x_raw = train_input_data
        train_y_raw = train_target_data
        test_x_raw = test_input_data
        test_y_raw = test_target_data
        if self.input_mask is not None:
            train_x_raw = train_x_raw[:, self.input_mask]
            test_x_raw = test_x_raw[:, self.input_mask]
        if self.target_mask is not None:
            train_y_raw = train_y_raw[:, self.target_mask]
            test_y_raw = test_y_raw[:, self.target_mask]
        self._init_model(train_x_raw, train_y_raw)
        if self.NORMALIZE:
            train_x = torch.from_numpy(self.scaler.transform(train_x_raw))
            test_x = torch.from_numpy(self.scaler.transform(test_x_raw))
            train_y = train_y_raw
            test_y = test_y_raw
        else:
            train_x = train_x_raw
            train_y = train_y_raw
            test_x = test_x_raw
            test_y = test_y_raw
        if gpu:
            train_x = train_x.cuda()
            train_y = train_y.cuda()
            test_x = test_x.cuda()
            test_y = test_y.cuda()
            self.model = self.model.cuda()
            self.likelihood = self.likelihood.cuda()
        self.model.double()
        self.likelihood.double()
        self.model.train()
        self.likelihood.train()
        self.optimizer = torch.optim.Adam(self.model.parameters(), lr=learning_rate)
        mll = gpytorch.mlls.ExactMarginalLogLikelihood(self.likelihood, self.model)
        last_loss = 99999999
        best_loss = 99999999
        loss = torch.tensor(0)
        i = 0
        while i < n_train and torch.abs(loss - last_loss) > 1e-2:
            with torch.no_grad():
                self.model.eval()
                self.likelihood.eval()
                test_output = self.model(test_x)
                test_loss = -mll(test_output, test_y)
            self.model.train()
            self.likelihood.train()
            self.optimizer.zero_grad()
            output = self.model(train_x)
            loss = -mll(output, train_y)
            loss.backward()
            if i % 100 == 0:
                print('Iter %d/%d - MLL trian Loss: %.3f, Posterior Test Loss: %0.3f' % (i + 1, n_train, loss.item(), test_loss.item()))

            self.optimizer.step()
            # if test_loss < best_loss:
            #    best_loss = test_loss
            #    state_dict = self.model.state_dict()
            #    torch.save(state_dict, fname)
            #    best_epoch = i
            if test_loss < best_loss:
                best_loss = test_loss
                state_dict = self.model.state_dict()
                torch.save(state_dict, fname)
                best_epoch = i

            i += 1
        print('Training Complete')
        print(f'Lowest epoch: {best_epoch}')
        print(f'Lowest Loss: {best_loss}')
        self.model = self.model.cpu()
        self.likelihood = self.likelihood.cpu()
        train_x = train_x.cpu()
        train_y = train_y.cpu()
        self.model.load_state_dict(torch.load(fname))
        self._compute_GP_covariances(train_x)
        self.casadi_predict = self.make_casadi_prediction_func(train_x, train_y)
        self.casadi_linearized_predict = \
            self.make_casadi_linearized_prediction_func(train_x, train_y)


    def predict(self,
                x,
                requires_grad=False,
                return_pred=True
                ):
        '''
        Args:
            x : torch.Tensor (N_samples x input DIM).

        Returns:
            Predictions
                mean : torch.tensor (nx X N_samples).
                lower : torch.tensor (nx X N_samples).
                upper : torch.tensor (nx X N_samples).
        '''
        self.model.eval()
        self.likelihood.eval()
        if isinstance(x, np.ndarray):
            x = torch.from_numpy(x).double()
        if self.input_mask is not None:
            x = x[:, self.input_mask]
        if self.NORMALIZE:
            x = torch.from_numpy(self.scaler.transform(x))
        if requires_grad:
            predictions = self.likelihood(self.model(x))
            mean = predictions.mean
            cov = predictions.covariance_matrix
        else:
            with torch.no_grad(), gpytorch.settings.fast_pred_var(state=True), gpytorch.settings.fast_pred_samples(state=True):
                predictions = self.likelihood(self.model(x))
                mean = predictions.mean
                cov = predictions.covariance_matrix
        if return_pred:
            return mean, cov, predictions
        else:
            return mean, cov

    def prediction_jacobian(self,
                            query
                            ):
        mean_der, _ = torch.autograd.functional.jacobian(
            lambda x: self.predict(x, requires_grad=True, return_pred=False),
            query.double())
        return mean_der.detach().squeeze()

    def make_casadi_prediction_func(self, train_inputs, train_targets):
        '''Assumes train_inputs and train_targets are already masked.'''
        train_inputs = train_inputs.numpy()
        train_targets = train_targets.numpy()
        lengthscale = self.model.covar_module.base_kernel.lengthscale.detach().numpy()
        output_scale = self.model.covar_module.outputscale.detach().numpy()
        Nx = len(self.input_mask)
        z = ca.SX.sym('z', Nx)
        if self.kernel == 'RBF':
            K_z_ztrain = ca.Function('k_z_ztrain',
                                     [z],
                                     [covSEard(z, train_inputs.T, lengthscale.T, output_scale)],
                                     ['z'],
                                     ['K'])
        elif self.kernel == 'Matern':
            K_z_ztrain = ca.Function('k_z_ztrain',
                                     [z],
                                     [covMatern52ard(z, train_inputs.T, lengthscale.T, output_scale)],
                                     ['z'],
                                     ['K'])
        predict = ca.Function('pred',
                              [z],
                              [K_z_ztrain(z=z)['K'] @ self.model.K_plus_noise_inv.detach().numpy() @ train_targets],
                              ['z'],
                              ['mean'])
        return predict
    
    # def make_se_kernel_derivative_func(self,
    #                           train_x):
    #     '''Get the derivative of the SE kernel with respect to the input.
    #        See Berkenkamp and Schoellig, 2015, eq. (8) (9).

    #        Args:
    #             train_x (torch.Tensor): input training data (input_dim X N samples).
    #        Outputs:
    #             dkdx (np.array): Derivative of the kernel with respect to the input.
    #             d2kdx2 (np.array): Second derivative of the kernel with respect to the input.
    #     '''
    #     train_x = train_x.numpy()
    #     lengthscale = self.model.covar_module.base_kernel.lengthscale.detach().numpy()
    #     output_scale = self.model.covar_module.outputscale.detach().numpy()

    #     M = np.diag(lengthscale.reshape(-1))
    #     M_inv = np.linalg.inv(M)
    #     M_inv = ca.DM(M_inv)
    #     assert M.shape[0] == train_x.shape[1], ValueError('Mismatch in input dimensions')
    #     Nx = len(self.input_mask) # number of input dimension
    #     num_data = train_x.shape[0] 
    #     z = ca.SX.sym('z', Nx) # query point
    #     # compute 1st derivative of the kernel (8)
    #     dkdx = ca.SX.zeros(Nx, num_data)
    #     for i in range(num_data):
    #         dkdx[:, i] = (train_x[i] - z) * \
    #                   covSEard(z, train_x[i].T, lengthscale.T, output_scale)
    #     dkdx = M_inv**2 @ dkdx
    #     # compute 2nd derivative of the kernel (9)
    #     d2kdx2 = M_inv**2  * output_scale ** 2
        
    #     dkdx_func = ca.Function('dkdx',
    #                             [z],
    #                             [dkdx],
    #                             ['z'],
    #                             ['dkdx'])
    #     d2kdx2_func = ca.Function('d2kdx2',
    #                                 [z],
    #                                 [d2kdx2],
    #                                 ['z'],
    #                                 ['d2kdx2'])
    #     return dkdx_func, d2kdx2_func
    
    def make_casadi_linearized_prediction_func(self, train_inputs, train_targets):
        '''Get the linearized prediction casadi function.
           See Berkenkamp and Schoellig, 2015, eq. (8) (9) for the derivative
           of the SE kernel with respect to the input.
           Assumes train_inputs and train_targets are already masked.

           Args:
                train_x (torch.Tensor): input training data (input_dim X N samples).
           Outputs:
                dkdx (np.array): Derivative of the kernel with respect to the input.
                d2kdx2 (np.array): Second derivative of the kernel with respect to the input.
        '''
        train_inputs = train_inputs.numpy()
        train_targets = train_targets.numpy()
        lengthscale = self.model.covar_module.base_kernel.lengthscale.detach().numpy()
        output_scale = self.model.covar_module.outputscale.detach().numpy()
        M = np.diag(lengthscale.reshape(-1))
        M_inv = np.linalg.inv(M)
        M_inv = ca.DM(M_inv)
        assert M.shape[0] == train_inputs.shape[1], ValueError('Mismatch in input dimensions')
        num_data = train_inputs.shape[0]
        z = ca.SX.sym('z', len(self.input_mask)) # query point
        # compute 1st derivative of the kernel (8)
        dkdx = ca.SX.zeros(len(self.input_mask), num_data)
        for i in range(num_data):
            dkdx[:, i] = (train_inputs[i] - z) * \
                      covSEard(z, train_inputs[i].T, lengthscale.T, output_scale)
        dkdx = M_inv**2 @ dkdx
        # compute 2nd derivative of the kernel (9)
        d2kdx2 = M_inv**2  * output_scale ** 2
        
        dkdx_func = ca.Function('dkdx',
                                [z],
                                [dkdx],
                                ['z'],
                                ['dkdx'])
        d2kdx2_func = ca.Function('d2kdx2',
                                    [z],
                                    [d2kdx2],
                                    ['z'],
                                    ['d2kdx2'])
        mean = dkdx_func(z) \
                   @ self.model.K_plus_noise_inv.detach().numpy() @ train_targets
        linearized_predict = ca.Function('linearized_predict',
                                            [z],
                                            [mean],
                                            ['z'],
                                            ['mean'])
        return linearized_predict

    # def linearized_prediction(self,
    #                           x, 
    #                           requires_grad=False,
    #                           return_pred=True
    #                           ):
    #     '''
    #     Linearized predictions: 
    #     See Berkenkamp and Schoellig, 2015, eq. (10) (11).

    #     Args:
    #         x : torch.Tensor (N_samples x input DIM).

    #     Returns:
    #         Predictions
    #             mean : torch.tensor (nx X N_samples).
    #             lower : torch.tensor (nx X N_samples).
    #             upper : torch.tensor (nx X N_samples).
    #     '''
    #     self.model.eval()
    #     self.likelihood.eval()
    #     if isinstance(x, np.ndarray):
    #         x = torch.from_numpy(x).double()
    #     if self.input_mask is not None:
    #         x = x[:, self.input_mask]
    #     if self.NORMALIZE:
    #         x = torch.from_numpy(self.scaler.transform(x))
    #     if requires_grad:
    #         predictions = self.likelihood(self.model(x))
    #         mean = self.first_kernel_der(x) \
    #                @ self.model.K_plus_noise_inv \
    #                @ self.model.train_targets
    #         cov = self.second_kernel_der(x) \
    #             - self.first_kernel_der(x) @ self.model.K_plus_noise_inv @ self.first_kernel_der(x).T
    #     else:
    #         with torch.no_grad(), gpytorch.settings.fast_pred_var(state=True), \
    #              gpytorch.settings.fast_pred_samples(state=True):
    #             predictions = self.likelihood(self.model(x))
    #             print('x: ', x)
    #             print('self.first_kernel_der(x): ', self.first_kernel_der(x))
    #             mean = self.first_kernel_der(x) \
    #                @ self.model.K_plus_noise_inv \
    #                @ self.model.train_targets
    #             cov = self.second_kernel_der(x) \
    #             - self.first_kernel_der(x) @ self.model.K_plus_noise_inv @ self.first_kernel_der(x).T
    #     if return_pred:
    #         return mean, cov, predictions
    #     else:
    #         return mean, cov

    def plot_trained_gp(self,
                        inputs,
                        targets,
                        output_label,
                        fig_count=0
                        ):
        if self.target_mask is not None:
            targets = targets[:, self.target_mask]
        means, _, preds = self.predict(inputs)
        t = np.arange(inputs.shape[0])
        lower, upper = preds.confidence_region()
        for i in range(self.output_dimension):
            fig_count += 1
            plt.figure(fig_count)
            if lower.ndim > 1:
                plt.fill_between(t, lower[:, i].detach().numpy(), upper[:, i].detach().numpy(), alpha=0.5, label='95%')
                plt.plot(t, means[:, i], 'r', label='GP Mean')
                plt.plot(t, targets[:, i], '*k', label='Data')
            else:
                plt.fill_between(t, lower.detach().numpy(), upper.detach().numpy(), alpha=0.5, label='95%')
                plt.plot(t, means, 'r', label='GP Mean')
                plt.plot(t, targets, '*k', label='Data')
            plt.legend()
            plt.title(f'Fitted GP x{output_label}')
            plt.xlabel('Time (s)')
            plt.ylabel('v')
            plt.show()
        return fig_count


def kmeans_centriods(n_cent, data, rand_state=0):
    '''kmeans clustering. Useful for finding reasonable inducing points.

    Args:
        n_cent (int): Number of centriods.
        data (np.array): Data to find the centroids of n_samples X n_features.

    Return:
        centriods (np.array): Array of centriods (n_cent X n_features).
    '''
    kmeans = KMeans(n_clusters=n_cent, random_state=rand_state).fit(data)
    return kmeans.cluster_centers_<|MERGE_RESOLUTION|>--- conflicted
+++ resolved
@@ -37,6 +37,7 @@
     dist = ca.sum1((x - z)**2 / ell**2)
     return sf2 * ca.SX.exp(-.5 * dist)
 
+
 def covMatern52ard(x,
                    z,
                    ell,
@@ -58,6 +59,7 @@
     r_over_l = ca.sqrt(dist)
     return sf2 * (1 + ca.sqrt(5) * r_over_l + 5 / 3 * r_over_l ** 2) * ca.exp(- ca.sqrt(5) * r_over_l)
 
+
 def covMatern52ard(x,
                    z,
                    ell,
@@ -79,6 +81,26 @@
     r_over_l = ca.sqrt(dist)
     return sf2 * (1 + ca.sqrt(5) * r_over_l + 5 / 3 * r_over_l ** 2) * ca.exp(- ca.sqrt(5) * r_over_l)
 
+def covMatern52ard(x,
+                   z,
+                   ell,
+                   sf2
+                   ):
+    '''Matern kernel that takes nu equal to 5/2.
+
+    Args:
+        x (np.array or casadi.MX/SX): First vector.
+        z (np.array or casadi.MX/SX): Second vector.
+        ell (np.array or casadi.MX/SX): Length scales.
+        sf2 (float or casadi.MX/SX): output scale parameter.
+
+    Returns:
+        Matern52 kernel (casadi.MX/SX): Matern52 kernel.
+
+    '''
+    dist = ca.sum1((x - z)**2 / ell**2)
+    r_over_l = ca.sqrt(dist)
+    return sf2 * (1 + ca.sqrt(5) * r_over_l + 5 / 3 * r_over_l ** 2) * ca.exp(- ca.sqrt(5) * r_over_l)
 
 class ZeroMeanIndependentMultitaskGPModel(gpytorch.models.ExactGP):
     '''Multidimensional Gaussian Process model with zero mean function.
@@ -91,6 +113,8 @@
                  train_x,
                  train_y,
                  likelihood,
+                 nx,
+                 kernel='RBF'
                  nx,
                  kernel='RBF'
                  ):
@@ -110,8 +134,8 @@
         # For constant mean function.
         if kernel == 'RBF':
             self.covar_module = gpytorch.kernels.ScaleKernel(
-                gpytorch.kernels.RBFKernel(batch_shape=torch.Size([self.n]),
-                                           ard_num_dims=train_x.shape[1]),
+                    gpytorch.kernels.RBFKernel(batch_shape=torch.Size([self.n]),
+                                               ard_num_dims=train_x.shape[1]),
                 batch_shape=torch.Size([self.n]),
                 ard_num_dims=train_x.shape[1]
             )
@@ -119,14 +143,11 @@
             self.covar_module = gpytorch.kernels.ScaleKernel(
                 gpytorch.kernels.MaternKernel(batch_shape=torch.Size([self.n]),
                                               ard_num_dims=train_x.shape[1]),
-                batch_shape=torch.Size([self.n]),
-                ard_num_dims=train_x.shape[1]
-            )
-<<<<<<< HEAD
+                    batch_shape=torch.Size([self.n]),
+                    ard_num_dims=train_x.shape[1]
+                )
         else:
             raise NotImplementedError
-=======
->>>>>>> e5b4d9cd
 
     def forward(self,
                 x
@@ -147,6 +168,8 @@
     def __init__(self,
                  train_x,
                  train_y,
+                 likelihood,
+                 kernel='RBF'
                  likelihood,
                  kernel='RBF'
                  ):
@@ -171,6 +194,16 @@
                 gpytorch.kernels.MaternKernel(ard_num_dims=train_x.shape[1]),
                 ard_num_dims=train_x.shape[1]
             )
+        if kernel == 'RBF':
+            self.covar_module = gpytorch.kernels.ScaleKernel(
+                gpytorch.kernels.RBFKernel(ard_num_dims=train_x.shape[1]),
+                ard_num_dims=train_x.shape[1]
+            )
+        elif kernel == 'Matern':
+            self.covar_module = gpytorch.kernels.ScaleKernel(
+                gpytorch.kernels.MaternKernel(ard_num_dims=train_x.shape[1]),
+                ard_num_dims=train_x.shape[1]
+            )
 
     def forward(self,
                 x
@@ -178,6 +211,7 @@
         mean_x = self.mean_module(x)
         covar_x = self.covar_module(x)
         return gpytorch.distributions.MultivariateNormal(mean_x, covar_x)
+
 
 class BatchIndependentMultitaskGPModel(gpytorch.models.ExactGP):
     '''Multidimensional Gaussian Process model with zero mean function.
@@ -209,36 +243,6 @@
         covar_x = self.covar_module(x)
         return gpytorch.distributions.MultivariateNormal(mean_x, covar_x)
 
-class BatchIndependentMultitaskGPModel(gpytorch.models.ExactGP):
-    '''Multidimensional Gaussian Process model with zero mean function.
-    '''
-
-    def __init__(self, train_x, train_y, likelihood, kernel='RBF'):
-        '''Initialize a multidimensional Gaussian Process model with zero mean function.
-
-        Args:
-            train_x (torch.Tensor): input training data (input_dim X N samples).
-            train_y (torch.Tensor): output training data (output dim x N samples).
-            likelihood (gpytorch.likelihood): Likelihood function (gpytorch.likelihoods.GaussianLikelihood with batch).
-        '''
-        super().__init__(train_x, train_y, likelihood)
-        self.mean_module = gpytorch.means.ZeroMean(batch_shape=torch.Size([train_y.shape[0]]))
-        if kernel == 'RBF':
-            self.covar_module = gpytorch.kernels.ScaleKernel(
-                gpytorch.kernels.RBFKernel(ard_num_dims=train_x.shape[-1], batch_shape=torch.Size([train_y.shape[0]])),
-                batch_shape=torch.Size([train_y.shape[0]]), ard_num_dims=train_x.shape[-1]
-            )
-        elif kernel == 'Matern':
-            self.covar_module = gpytorch.kernels.ScaleKernel(
-                gpytorch.kernels.MaternKernel(ard_num_dims=train_x.shape[-1], batch_shape=torch.Size([train_y.shape[0]])),
-                batch_shape=torch.Size([train_y.shape[0]]), ard_num_dims=train_x.shape[-1]
-            )
-
-    def forward(self, x):
-        mean_x = self.mean_module(x)
-        covar_x = self.covar_module(x)
-        return gpytorch.distributions.MultivariateNormal(mean_x, covar_x)
-
 
 class GaussianProcessCollection:
     '''Collection of GaussianProcesses for multioutput GPs.'''
@@ -249,11 +253,7 @@
                  input_mask=None,
                  target_mask=None,
                  normalize=False,
-<<<<<<< HEAD
-                 kernel='Matern',
-=======
                  kernel='RBF',
->>>>>>> e5b4d9cd
                  parallel=False
                  ):
         '''Creates a single GaussianProcess for each output dimension.
@@ -274,10 +274,7 @@
         self.NORMALIZE = normalize
         self.input_mask = input_mask
         self.target_mask = target_mask
-<<<<<<< HEAD
         self.parallel = parallel
-=======
->>>>>>> e5b4d9cd
         if parallel:
             self.gps = GaussianProcesses(model_type,
                                          likelihood,
@@ -617,6 +614,7 @@
         # Efficient inversion is performed VIA inv_matmul on the laze tensor with Identity.
         non_lazy_tensors = [k.inv_matmul(torch.eye(num_of_points).double()) for k in k_list]
         return torch.stack(non_lazy_tensors)
+
 
 class GaussianProcesses:
     '''Gaussian Processes decorator for batch GP in gpytorch.
@@ -888,10 +886,9 @@
                         ):
         raise NotImplementedError
 
-class GaussianProcesses:
-    '''Gaussian Processes decorator for batch GP in gpytorch.
-
-    '''
+
+class GaussianProcess:
+    '''Gaussian Process decorator for gpytorch.'''
 
     def __init__(self,
                  model_type,
@@ -904,10 +901,9 @@
         '''Initialize Gaussian Process.
 
         Args:
-            model_type (gpytorch model class): Model class for the GP (BatchIndependentMultitaskGPModel).
-            likelihood (gpytorch.likelihoods.MultitaskGaussianLikelihood): likelihood function.
+            model_type (gpytorch model class): Model class for the GP (ZeroMeanIndependentMultitaskGPModel).
+            likelihood (gpytorch.likelihood): likelihood function.
             normalize (bool): If True, scale all data between -1 and 1. (prototype and not fully operational).
-
         '''
         self.model_type = model_type
         self.likelihood = likelihood
@@ -917,274 +913,6 @@
         self.input_mask = input_mask
         self.target_mask = target_mask
         self.kernel = kernel
-        assert normalize is False, NotImplementedError('Normalization not implemented yet.')
-
-    def _init_model(self,
-                    train_inputs,
-                    train_targets
-                    ):
-        '''Init GP model from train inputs and train_targets.
-
-        '''
-        if train_targets.ndim > 1:
-            target_dimension = train_targets.shape[1]
-        else:
-            target_dimension = 1
-
-        self.likelihood = self.likelihood
-        self.model = BatchIndependentMultitaskGPModel(train_inputs.unsqueeze(0).repeat(target_dimension, 1, 1), train_targets.T, self.likelihood, kernel=self.kernel)
-
-        # Extract dimensions for external use.
-        self.input_dimension = train_inputs.shape[1]
-        self.output_dimension = target_dimension
-        self.n_training_samples = train_inputs.shape[0]
-
-    def _compute_GP_covariances(self,
-                                train_x
-                                ):
-        '''Compute K(X,X) + sigma*I and its inverse.
-
-        '''
-        # Pre-compute inverse covariance plus noise to speed-up computation.
-
-        K_lazy = self.model.covar_module(train_x)
-        K_lazy_plus_noise = K_lazy.add_diag(self.model.likelihood.noise)
-        n_samples = train_x.shape[0]
-        self.gp_K_plus_noise = K_lazy_plus_noise.matmul(torch.eye(n_samples).double())
-        self.gp_K_plus_noise_inv = K_lazy_plus_noise.inv_matmul(torch.eye(n_samples).double())
-
-    def init_with_hyperparam(self,
-                             train_inputs,
-                             train_targets,
-                             path_to_statedict
-                             ):
-        '''Load hyperparameters from a state_dict.
-
-        '''
-
-        if self.input_mask is not None:
-            train_inputs = train_inputs[:, self.input_mask]
-        if self.target_mask is not None:
-            train_targets = train_targets[:, self.target_mask]
-        device = torch.device('cpu')
-        state_dict = torch.load(path_to_statedict, map_location=device)
-        self._init_model(train_inputs, train_targets)
-
-        self.model.load_state_dict(state_dict)
-        self.model.double()  # needed otherwise loads state_dict as float32
-        self._compute_GP_covariances(train_inputs)
-        self.casadi_predict = self.make_casadi_prediction_func(train_inputs, train_targets)
-
-    def train(self,
-              train_input_data,
-              train_target_data,
-              test_input_data,
-              test_target_data,
-              n_train=500,
-              learning_rate=0.01,
-              gpu=False,
-              fname='best_model.pth',
-              ):
-        '''Train the GP using Train_x and Train_y.
-
-        Args:
-            train_x: Torch tensor (N samples [rows] by input dim [cols])
-            train_y: Torch tensor (N samples [rows] by target dim [cols])
-
-        '''
-        train_x_raw = train_input_data
-        train_y_raw = train_target_data
-        test_x_raw = test_input_data
-        test_y_raw = test_target_data
-        if self.input_mask is not None:
-            train_x_raw = train_x_raw[:, self.input_mask]
-            test_x_raw = test_x_raw[:, self.input_mask]
-        if self.target_mask is not None:
-            train_y_raw = train_y_raw[:, self.target_mask]
-            test_y_raw = test_y_raw[:, self.target_mask]
-        self._init_model(train_x_raw, train_y_raw)
-
-        train_x = train_x_raw
-        train_y = train_y_raw
-        test_x = test_x_raw
-        test_y = test_y_raw
-
-        if gpu:
-            train_x = train_x.cuda()
-            train_y = train_y.cuda()
-            test_x = test_x.cuda()
-            test_y = test_y.cuda()
-            self.model = self.model.cuda()
-            self.likelihood = self.likelihood.cuda()
-        self.model.double()
-        self.likelihood.double()
-        self.model.train()
-        self.likelihood.train()
-        self.optimizer = torch.optim.Adam(self.model.parameters(), lr=learning_rate)
-        mll = gpytorch.mlls.ExactMarginalLogLikelihood(self.likelihood, self.model)
-        last_loss = 99999999
-        best_loss = 99999999
-        loss = torch.tensor(0)
-        i = 0
-        while i < n_train and torch.abs(loss - last_loss) > 1e-2:
-            with torch.no_grad():
-                self.model.eval()
-                self.likelihood.eval()
-                test_output = self.model(test_x.unsqueeze(0).repeat(self.output_dimension, 1, 1))
-                test_loss = -mll(test_output, test_y.T).sum()
-            self.model.train()
-            self.likelihood.train()
-            self.optimizer.zero_grad()
-            output = self.model(train_x.unsqueeze(0).repeat(self.output_dimension, 1, 1))
-            loss = -mll(output, train_y.T).sum()
-            loss.backward()
-            if i % 100 == 0:
-                print('Iter %d/%d - MLL trian Loss: %.3f, Posterior Test Loss: %0.3f' % (i + 1, n_train, loss.item(), test_loss.item()))
-
-            self.optimizer.step()
-
-            if test_loss < best_loss:
-                best_loss = test_loss
-                state_dict = self.model.state_dict()
-                torch.save(state_dict, fname)
-                best_epoch = i
-
-            i += 1
-        print('Training Complete')
-        print('Lowest epoch: %s' % best_epoch)
-        print('Lowest Loss: %s' % best_loss)
-        self.model = self.model.cpu()
-        self.likelihood = self.likelihood.cpu()
-        train_x = train_x.cpu()
-        train_y = train_y.cpu()
-        self.model.load_state_dict(torch.load(fname))
-        self._compute_GP_covariances(train_x)
-        self.casadi_predict = self.make_casadi_prediction_func(train_x, train_y)
-
-        return
-
-    def predict(self,
-                x,
-                requires_grad=False,
-                return_pred=True
-                ):
-        '''
-
-        Args:
-            x : torch.Tensor (N_samples x input DIM).
-
-        Returns:
-            Predictions
-                mean : torch.tensor (nx X N_samples).
-                lower : torch.tensor (nx X N_samples).
-                upper : torch.tensor (nx X N_samples).
-
-        '''
-        self.model.eval()
-        self.likelihood.eval()
-        if type(x) is np.ndarray:
-            x = torch.from_numpy(x).double()
-        if self.input_mask is not None:
-            x = x[:, self.input_mask]
-        if requires_grad:
-            predictions = self.likelihood(self.model(x.unsqueeze(0).repeat(self.output_dimension, 1, 1)))
-            means = predictions.mean
-            cov = predictions.covariance_matrix
-        else:
-            with torch.no_grad(), gpytorch.settings.fast_pred_var(state=True), gpytorch.settings.fast_pred_samples(state=True):
-                predictions = self.likelihood(self.model(x.unsqueeze(0).repeat(self.output_dimension, 1, 1)))
-                means = predictions.mean
-                cov = predictions.covariance_matrix
-
-        means = means.squeeze()
-        cov = torch.diag(cov.squeeze())
-
-        if return_pred:
-            return means, cov, predictions
-        else:
-            return means, cov
-
-    def prediction_jacobian(self,
-                            query
-                            ):
-        mean_der, cov_der = torch.autograd.functional.jacobian(
-            lambda x: self.predict(x, requires_grad=True, return_pred=False),
-            query.double())
-        return mean_der.detach().squeeze()
-
-    def make_casadi_prediction_func(self, train_inputs, train_targets):
-
-        Nx = len(self.input_mask)
-        Ny = len(self.target_mask)
-        z = ca.SX.sym('z', Nx)
-        y = []
-
-        train_inputs = train_inputs.numpy()
-        train_targets = train_targets.numpy()
-
-        lengthscales = self.model.covar_module.base_kernel.lengthscale.detach().numpy()
-        output_scales = self.model.covar_module.outputscale.detach().numpy()
-
-        for i in range(Ny):
-
-            lengthscale = lengthscales[i]
-            output_scale = output_scales[i]
-            z = ca.SX.sym('z', Nx)
-            if self.kernel == 'RBF':
-                K_z_ztrain = ca.Function('k_z_ztrain',
-                                         [z],
-                                         [covSEard(z, train_inputs.T, lengthscale.T, output_scale)],
-                                         ['z'],
-                                         ['K'])
-            elif self.kernel == 'Matern':
-                K_z_ztrain = ca.Function('k_z_ztrain',
-                                         [z],
-                                         [covMatern52ard(z, train_inputs.T, lengthscale.T, output_scale)],
-                                         ['z'],
-                                         ['K'])
-            y += [ca.Function('pred',
-                              [z],
-                              [K_z_ztrain(z=z)['K'] @ self.gp_K_plus_noise_inv[i, :, :].detach().numpy() @ train_targets[:, i]],
-                              ['z'],
-                              ['mean'])]
-
-        return y
-
-    def plot_trained_gp(self,
-                        inputs,
-                        targets,
-                        output_label,
-                        fig_count=0
-                        ):
-        raise NotImplementedError
-
-
-class GaussianProcess:
-    '''Gaussian Process decorator for gpytorch.'''
-
-    def __init__(self,
-                 model_type,
-                 likelihood,
-                 input_mask=None,
-                 target_mask=None,
-                 normalize=False,
-                 kernel='RBF',
-                 ):
-        '''Initialize Gaussian Process.
-
-        Args:
-            model_type (gpytorch model class): Model class for the GP (ZeroMeanIndependentMultitaskGPModel).
-            likelihood (gpytorch.likelihood): likelihood function.
-            normalize (bool): If True, scale all data between -1 and 1. (prototype and not fully operational).
-        '''
-        self.model_type = model_type
-        self.likelihood = likelihood
-        self.optimizer = None
-        self.model = None
-        self.NORMALIZE = normalize
-        self.input_mask = input_mask
-        self.target_mask = target_mask
-        self.kernel = kernel
 
     def _init_model(self,
                     train_inputs,
@@ -1205,11 +933,7 @@
             self.model = self.model_type(train_inputs,
                                          train_targets,
                                          self.likelihood,
-<<<<<<< HEAD
-                                         self.kernel)
-=======
                                          kernel=self.kernel)
->>>>>>> e5b4d9cd
         # Extract dimensions for external use.
         self.input_dimension = train_inputs.shape[1]
         self.output_dimension = target_dimension
