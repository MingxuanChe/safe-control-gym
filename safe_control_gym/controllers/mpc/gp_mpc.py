'''Model Predictive Control with a Gaussian Process model.

Based on:
    * L. Hewing, J. Kabzan and M. N. Zeilinger, 'Cautious Model Predictive Control Using Gaussian Process Regression,'
     in IEEE Transactions on Control Systems Technology, vol. 28, no. 6, pp. 2736-2743, Nov. 2020, doi: 10.1109/TCST.2019.2949757.

Implementation details:
    1. The previous time step MPC solution is used to compute the set constraints and GP dynamics rollout.
       Here, the dynamics are rolled out using the Mean Equivelence method, the fastest, but least accurate.
    2. The GP is approximated using the Fully Independent Training Conditional (FITC) outlined in
        * J. Quinonero-Candela, C. E. Rasmussen, and R. Herbrich, “A unifying view of sparse approximate Gaussian process regression,”
          Journal of Machine Learning Research, vol. 6, pp. 1935–1959, 2005.
          https://www.jmlr.org/papers/volume6/quinonero-candela05a/quinonero-candela05a.pdf
        * E. Snelson and Z. Ghahramani, “Sparse gaussian processes using pseudo-inputs,” in Advances in Neural Information Processing
          Systems, Y. Weiss, B. Scholkopf, and J. C. Platt, Eds., 2006, pp. 1257–1264.
       and the inducing points are the previous MPC solution.
    3. Each dimension of the learned error dynamics is an independent Zero Mean SE Kernel GP.
'''
import time, os
from copy import deepcopy
from functools import partial
from termcolor import colored

import casadi as cs
import gpytorch
import munch
import numpy as np
import scipy
import torch
from sklearn.metrics import pairwise_distances_argmin_min
from sklearn.model_selection import train_test_split
from skopt.sampler import Lhs

from safe_control_gym.controllers.mpc.gp_utils import (GaussianProcessCollection, ZeroMeanIndependentGPModel,
                                                       covMatern52ard, covSEard, covSE_single, kmeans_centriods)
from safe_control_gym.controllers.mpc.linear_mpc import MPC, LinearMPC
from safe_control_gym.controllers.lqr.lqr_utils import discretize_linear_system
from safe_control_gym.envs.benchmark_env import Task
from safe_control_gym.utils.utils import timing


class GPMPC(MPC):
    '''MPC with Gaussian Process as dynamics residual.'''

    def __init__(
            self,
            env_func,
            seed: int = 1337,
            horizon: int = 5,
            q_mpc: list = [1],
            r_mpc: list = [1],
            constraint_tol: float = 1e-8,
            additional_constraints: list = None,
            soft_constraints: dict = None,
            warmstart: bool = True,
            train_iterations: int = None,
            test_data_ratio: float = 0.2,
            overwrite_saved_data: bool = True,
            optimization_iterations: list = None,
            learning_rate: list = None,
            normalize_training_data: bool = False,
            use_gpu: bool = False,
            gp_model_path: str = None,
            kernel: str = 'Matern',
            prob: float = 0.955,
            initial_rollout_std: float = 0.005,
            input_mask: list = None,
            target_mask: list = None,
            gp_approx: str = 'mean_eq',
            sparse_gp: bool = False,
            n_ind_points: int = 150,
            inducing_point_selection_method: str = 'kmeans',
            recalc_inducing_points_at_every_step: bool = False,
            online_learning: bool = False,
            prior_info: dict = None,
            # inertial_prop: list = [1.0],
            prior_param_coeff: float = 1.0,
            terminate_run_on_done: bool = True,
            output_dir: str = 'results/temp',
            use_linear_prior: bool = True,
            plot_trained_gp: bool = False,
            **kwargs
    ):
        '''Initialize GP-MPC.

        Args:
            env_func (gym.Env): functionalized initialization of the environment.
            seed (int): random seed.
            horizon (int): MPC planning horizon.
            Q, R (np.array): cost weight matrix.
            constraint_tol (float): Tolerance to add the the constraint as sometimes solvers are not exact.
            train_iterations (int): the number of training examples to use for each dimension of the GP.
            overwrite_saved_data (bool): Overwrite the input and target data to the already saved data if it exists.
            optimization_iterations (list): the number of optimization iterations for each dimension of the GP.
            learning_rate (list): the learning rate for training each dimension of the GP.
            normalize_training_data (bool): Normalize the training data.
            use_gpu (bool): use GPU while training the gp.
            gp_model_path (str): path to a pretrained GP model. If None, will train a new one.
            kernel (str): 'Matern' or 'RBF' kernel.
            output_dir (str): directory to store model and results.
            prob (float): desired probabilistic safety level.
            initial_rollout_std (float): the initial std (across all states) for the mean_eq rollout.
            prior_info (dict): Dictionary specifiy the algorithms prior model parameters.
            prior_param_coeff (float): constant multiplying factor to adjust the prior model intertial properties.
            input_mask (list): list of which input dimensions to use in GP model. If None, all are used.
            target_mask (list): list of which output dimensions to use in the GP model. If None, all are used.
            gp_approx (str): 'mean_eq' used mean equivalence rollout for the GP dynamics. Only one that works currently.
            sparse_gp (bool): True to use sparse GP approximations, otherwise no spare approximation is used.
            n_ind_points (int): Number of inducing points to use got the FTIC gp approximation.
            inducing_point_selection_method (str): kmeans for kmeans clustering, 'random' for random.
            recalc_inducing_points_at_every_step (bool): True to recompute the gp approx at every time step.
            online_learning (bool): if true, GP kernel values will be updated using past trajectory values.
            additional_constraints (list): list of Constraint objects defining additional constraints to be used.
        '''

        if prior_info is None or prior_info == {}:
            raise ValueError('GPMPC requires prior_prop to be defined. You may use the real mass properties and then use prior_param_coeff to modify them accordingly.')
        prior_info['prior_prop'].update((prop, val * prior_param_coeff) for prop, val in prior_info['prior_prop'].items())
        self.prior_env_func = partial(env_func, inertial_prop=prior_info['prior_prop'])
        if soft_constraints is None:
            self.soft_constraints_params = {'gp_soft_constraints': False,
                                            'gp_soft_constraints_coeff': 0,
                                            'prior_soft_constraints': False,
                                            'prior_soft_constraints_coeff': 0}
        else:
            self.soft_constraints_params = soft_constraints

        print('prior_info[prior_prop]', prior_info['prior_prop'])
        self.use_linear_prior = use_linear_prior
        # Initialize the method using linear MPC.
        if self.use_linear_prior:
            self.prior_ctrl = LinearMPC(
                self.prior_env_func,
                horizon=horizon,
                q_mpc=q_mpc,
                r_mpc=r_mpc,
                warmstart=warmstart,
                soft_constraints=self.soft_constraints_params['prior_soft_constraints'],
                terminate_run_on_done=terminate_run_on_done,
                prior_info=prior_info,
                # runner args
                # shared/base args
                output_dir=output_dir,
                additional_constraints=additional_constraints,
            )
        else:
            self.prior_ctrl = MPC(
                env_func=self.prior_env_func,
                horizon=horizon,
                q_mpc=q_mpc,
                r_mpc=r_mpc,
                warmstart=warmstart,
                soft_constraints=self.soft_constraints_params['prior_soft_constraints'],
                terminate_run_on_done=terminate_run_on_done,
                constraint_tol=constraint_tol,
                output_dir=output_dir,
                additional_constraints=additional_constraints,
                use_gpu=use_gpu,
                seed=seed,
                compute_ipopt_initial_guess=True,
                prior_info=prior_info,
            )
            
        self.prior_ctrl.reset()
        self.sparse_gp = sparse_gp
        super().__init__(
            self.prior_env_func,
            horizon=horizon,
            q_mpc=q_mpc,
            r_mpc=r_mpc,
            warmstart=warmstart,
            soft_constraints=self.soft_constraints_params['gp_soft_constraints'],
            terminate_run_on_done=terminate_run_on_done,
            constraint_tol=constraint_tol,
            prior_info=prior_info,
            # runner args
            # shared/base args
            output_dir=output_dir,
            additional_constraints=additional_constraints,
            use_gpu=use_gpu,
            seed=seed,
            **kwargs)
        # Setup environments.
        self.env_func = env_func
        self.env = env_func(randomized_init=False, seed=seed)
        self.env_training = env_func(randomized_init=True, seed=seed)
        # No training data accumulated yet so keep the dynamics function as linear prior.
        self.train_data = None
        self.data_inputs = None
        self.data_targets = None
        if self.use_linear_prior:
            self.prior_dynamics_func = self.prior_ctrl.linear_dynamics_func
        else:
            self.prior_dynamics_func = self.prior_ctrl.dynamics_func
        self.X_EQ = self.prior_ctrl.X_EQ
        self.U_EQ = self.prior_ctrl.U_EQ
        # GP and training parameters.
        self.gaussian_process = None
        self.train_iterations = train_iterations
        self.test_data_ratio = test_data_ratio
        self.overwrite_saved_data = overwrite_saved_data
        self.optimization_iterations = optimization_iterations
        self.learning_rate = learning_rate
        self.gp_model_path = gp_model_path
        self.kernel = kernel
        self.normalize_training_data = normalize_training_data
        self.prob = prob
        if input_mask is None:
            self.input_mask = np.arange(self.model.nx + self.model.nu).tolist()
        else:
            self.input_mask = input_mask
        if target_mask is None:
            self.target_mask = np.arange(self.model.nx).tolist()
        else:
            self.target_mask = target_mask
        Bd = np.eye(self.model.nx)
        self.Bd = Bd[:, self.target_mask]
        self.gp_approx = gp_approx
        self.n_ind_points = n_ind_points
        assert inducing_point_selection_method in ['kmeans', 'random'], '[Error]: Inducing method choice is incorrect.'
        self.inducing_point_selection_method = inducing_point_selection_method
        self.recalc_inducing_points_at_every_step = recalc_inducing_points_at_every_step
        self.online_learning = online_learning
        self.initial_rollout_std = initial_rollout_std
        self.plot_trained_gp = plot_trained_gp 

        # MPC params
        self.gp_soft_constraints = self.soft_constraints_params['gp_soft_constraints']
        self.gp_soft_constraints_coeff = self.soft_constraints_params['gp_soft_constraints_coeff']
        self.init_solver = 'ipopt'
        # self.solver = 'qrsqp'
        self.solver = 'ipopt'

        self.last_obs = None
        self.last_action = None

    def setup_prior_dynamics(self):
        '''Computes the LQR gain used for propograting GP uncertainty from the prior model dynamics.'''
        # Determine the LQR gain K to propogate the input uncertainty (doing this at each timestep will increase complexity).
        A, B = discretize_linear_system(self.prior_ctrl.dfdx, self.prior_ctrl.dfdu, self.dt)
        Q_lqr = self.Q
        R_lqr = self.R
        P = scipy.linalg.solve_discrete_are(A, B, Q_lqr, R_lqr)
        btp = np.dot(B.T, P)
        self.lqr_gain = -np.dot(np.linalg.inv(self.R + np.dot(btp, B)), np.dot(btp, A))
        self.discrete_dfdx = A
        self.discrete_dfdu = B

        x = cs.MX.sym('x', self.model.nx)
        u = cs.MX.sym('u', self.model.nu)
        z = cs.vertcat(x, u)
        self.fd_func = self.env_func(gui=False).symbolic.fd_func
        residual = self.fd_func(x0=x, p=u)['xf'] \
                        - self.prior_dynamics_func(x0=x, p=u)['xf']
        self.residual_func = cs.Function('residual_func', [z], [residual])

    def set_gp_dynamics_func(self, n_ind_points):
        '''Updates symbolic dynamics.

        With actual control frequency, initialize GP model and add to the combined dynamics.
        '''
        self.setup_prior_dynamics()
        # Compute the probabilistic constraint inverse CDF according to section III.D.b in Hewing 2019.
        self.inverse_cdf = scipy.stats.norm.ppf(1 - (1 / self.model.nx - (self.prob + 1) / (2 * self.model.nx)))
        self.create_sparse_GP_machinery(n_ind_points)

    def create_sparse_GP_machinery(self, n_ind_points):
        '''This setups the gaussian process approximations for FITC formulation.'''
        lengthscales, signal_var, noise_var, gp_K_plus_noise = self.gaussian_process.get_hyperparameters(as_numpy=True)
        self.length_scales = lengthscales.squeeze()
        self.signal_var = signal_var.squeeze()
        self.noise_var = noise_var.squeeze()
        self.gp_K_plus_noise = gp_K_plus_noise
        Nx = len(self.input_mask)
        Ny = len(self.target_mask)
        # Create CasADI function for computing the kernel K_z_zind with parameters for z, z_ind, length scales and signal variance.
        # We need the CasADI version of this so that it can by symbolically differentiated in in the MPC optimization.
        z1 = cs.SX.sym('z1', Nx)
        z2 = cs.SX.sym('z2', Nx)
        ell_s = cs.SX.sym('ell', Nx)
        sf2_s = cs.SX.sym('sf2')
        z_ind = cs.SX.sym('z_ind', n_ind_points, Nx)
        ks = cs.SX.zeros(1, n_ind_points)

        if self.normalize_training_data:
            z1 = (z1 - self.gaussian_process.input_scaler_mean[self.input_mask]) / self.gaussian_process.input_scaler_std[self.input_mask]
            z2 = (z2 - self.gaussian_process.input_scaler_mean[self.input_mask]) / self.gaussian_process.input_scaler_std[self.input_mask]
            for i in range(n_ind_points):
                z_ind[i, :] = ((z_ind[i, :].T - self.gaussian_process.input_scaler_mean[self.input_mask]) / self.gaussian_process.input_scaler_std[self.input_mask]).T

        if self.kernel == 'Matern':
            covMatern = cs.Function('covMatern', [z1, z2, ell_s, sf2_s],
                                    [covMatern52ard(z1, z2, ell_s, sf2_s)])
            for i in range(n_ind_points):
                ks[i] = covMatern(z1, z_ind[i, :], ell_s, sf2_s)
        elif self.kernel == 'RBF':
            covSE = cs.Function('covSE', [z1, z2, ell_s, sf2_s],
                                [covSEard(z1, z2, ell_s, sf2_s)])
            for i in range(n_ind_points):
                ks[i] = covSE(z1, z_ind[i, :], ell_s, sf2_s)
        elif self.kernel == 'RBF_single':
            covSE = cs.Function('covSE', [z1, z2, ell_s, sf2_s],
                                [covSE_single(z1, z2, ell_s, sf2_s)])
            for i in range(n_ind_points):
                ks[i] = covSE(z1, z_ind[i, :], ell_s, sf2_s)
        else:
            raise NotImplementedError('Kernel type not implemented.')
        ks_func = cs.Function('K_s', [z1, z_ind, ell_s, sf2_s], [ks])
        K_z_zind = cs.SX.zeros(Ny, n_ind_points)
        for i in range(Ny):
            if self.kernel == 'RBF_single':
                K_z_zind[i, :] = ks_func(z1, z_ind, self.length_scales[i], self.signal_var[i])
            else:
                K_z_zind[i, :] = ks_func(z1, z_ind, self.length_scales[i, :], self.signal_var[i])

        # This will be mulitplied by the mean_post_factor computed at every time step to compute the approximate mean.
        self.K_z_zind_func = cs.Function('K_z_zind', [z1, z_ind], [K_z_zind], ['z1', 'z2'], ['K'])

    def preprocess_training_data(self,
                                 x_seq,
                                 u_seq,
                                 x_next_seq
                                 ):
        '''Converts trajectory data for GP trianing.

        Args:
            x_seq (list): state sequence of np.array (nx,).
            u_seq (list): action sequence of np.array (nu,).
            x_next_seq (list): next state sequence of np.array (nx,).

        Returns:
            np.array: inputs for GP training, (N, nx+nu).
            np.array: targets for GP training, (N, nx).
        '''
        # Get the predicted dynamics. This is a linear prior, thus we need to account for the fact that
        # it is linearized about an eq using self.X_GOAL and self.U_GOAL.
        if self.use_linear_prior:
            x_pred_seq = self.prior_dynamics_func(x0=x_seq.T - self.prior_ctrl.X_EQ[:, None],
                                                p=u_seq.T - self.prior_ctrl.U_EQ[:, None])['xf'].toarray()
            targets = (x_next_seq.T - (x_pred_seq + self.prior_ctrl.X_EQ[:, None])).transpose()  # (N, nx).
        else:
            x_pred_seq = self.prior_dynamics_func(x0=x_seq.T, p=u_seq.T)['xf'].toarray()
            targets = (x_next_seq.T - x_pred_seq).transpose()
        inputs = np.hstack([x_seq, u_seq])  # (N, nx+nu).
        return inputs, targets

    @timing
    def precompute_probabilistic_limits(self,
                                        print_sets=False
                                        ):
        '''This updates the constraint value limits to account for the uncertainty in the dynamics rollout.

        Args:
            print_sets (bool): True to print out the sets for debugging purposes.
        '''
        nx, nu = self.model.nx, self.model.nu
        T = self.T
        state_covariances = np.zeros((self.T + 1, nx, nx))
        input_covariances = np.zeros((self.T, nu, nu))
        # Initilize lists for the tightening of each constraint.
        state_constraint_set = []
        for state_constraint in self.constraints.state_constraints:
            state_constraint_set.append(np.zeros((state_constraint.num_constraints, T + 1)))
        input_constraint_set = []
        for input_constraint in self.constraints.input_constraints:
            input_constraint_set.append(np.zeros((input_constraint.num_constraints, T)))
        if self.x_prev is not None and self.u_prev is not None:
            # cov_x = np.zeros((nx, nx))
            cov_x = np.diag([self.initial_rollout_std**2] * nx)
            if nu == 1:
                z_batch = np.hstack((self.x_prev[:, :-1].T, self.u_prev.reshape(1, -1).T))  # (T, input_dim)
            else:
                z_batch = np.hstack((self.x_prev[:, :-1].T, self.u_prev.T)) # (T, input_dim)
            
            # Compute the covariance of the dynamics at each time step.
            _, cov_d_tensor_batch = self.gaussian_process.predict(z_batch, return_pred=False)
            cov_d_batch = cov_d_tensor_batch.detach().numpy()

            for i in range(T):
                state_covariances[i] = cov_x
                cov_u = self.lqr_gain @ cov_x @ self.lqr_gain.T
                input_covariances[i] = cov_u
                cov_xu = cov_x @ self.lqr_gain.T
                # if nu == 1:
                #     z = np.hstack((self.x_prev[:, i], self.u_prev[i]))
                # else:
                #     z = np.hstack((self.x_prev[:, i], self.u_prev[:, i]))
                if self.gp_approx == 'taylor':
                    raise NotImplementedError('Taylor GP approximation is currently not working.')
                elif self.gp_approx == 'mean_eq':
                    # TODO: Addition of noise here! And do we still need initial_rollout_std
                    # _, cov_d_tensor = self.gaussian_process.predict(z[None, :], return_pred=False)
                    # cov_d = cov_d_tensor.detach().numpy()
                    if False: # if self.sparse_gp:
                        dim_gp_outputs = len(self.target_mask)
                        cov_d = np.zeros((dim_gp_outputs, dim_gp_outputs))
                        K_z_z = self.gaussian_process.kernel(torch.from_numpy(z[None, self.input_mask]).double()).detach().numpy()
                        K_z_zind = self.gaussian_process.kernel(torch.from_numpy(z[None, self.input_mask]).double(),
                                                                torch.tensor(z_ind).double()).detach().numpy()
                        for i in range(dim_gp_outputs):
                            Q_z_z = K_z_zind[i, :, :] @ K_zind_zind_inv[i, :, :] @ K_z_zind[i, :, :].T
                            cov_d[i, i] = K_z_z[i, 0] - Q_z_z  +\
                                self.K_z_zind_func(z1=z, z2=z_ind)['K'][i, :].toarray() @ Sigma_inv[i] @ self.K_z_zind_func(z1=z, z2=z_ind)['K'][i, :].T.toarray()
                    else: 
                        cov_d = cov_d_batch[i, :, :]
                    _, _, cov_noise, _ = self.gaussian_process.get_hyperparameters()
                    if self.normalize_training_data:
                        cov_noise = torch.from_numpy(self.gaussian_process.output_scaler_std)**2 * cov_noise.T
                    cov_d = cov_d + np.diag(cov_noise.detach().numpy())
                else:
                    raise NotImplementedError('gp_approx method is incorrect or not implemented')
                # Loop through input constraints and tighten by the required ammount.
                for ui, input_constraint in enumerate(self.constraints.input_constraints):
                    input_constraint_set[ui][:, i] = -1 * self.inverse_cdf * \
                        np.absolute(input_constraint.A) @ np.sqrt(np.diag(cov_u))
                for si, state_constraint in enumerate(self.constraints.state_constraints):
                    state_constraint_set[si][:, i] = -1 * self.inverse_cdf * \
                        np.absolute(state_constraint.A) @ np.sqrt(np.diag(cov_x))
                if self.gp_approx == 'taylor':
                    raise NotImplementedError('Taylor GP rollout not implemented.')
                elif self.gp_approx == 'mean_eq':
                    # Compute the next step propogated state covariance using mean equivilence.
                    cov_x = self.discrete_dfdx @ cov_x @ self.discrete_dfdx.T + \
                        self.discrete_dfdx @ cov_xu @ self.discrete_dfdu.T + \
                        self.discrete_dfdu @ cov_xu.T @ self.discrete_dfdx.T + \
                        self.discrete_dfdu @ cov_u @ self.discrete_dfdu.T + \
                        self.Bd @ cov_d @ self.Bd.T
                else:
                    raise NotImplementedError('gp_approx method is incorrect or not implemented')
            # Update Final covariance.
            for si, state_constraint in enumerate(self.constraints.state_constraints):
                state_constraint_set[si][:, -1] = -1 * self.inverse_cdf * \
                    np.absolute(state_constraint.A) @ np.sqrt(np.diag(cov_x))
            state_covariances[-1] = cov_x
        if print_sets:
            print('Probabilistic State Constraint values along Horizon:')
            print(state_constraint_set)
            print('Probabilistic Input Constraint values along Horizon:')
            print(input_constraint_set)
        self.results_dict['input_constraint_set'].append(input_constraint_set)
        self.results_dict['state_constraint_set'].append(state_constraint_set)
        self.results_dict['state_horizon_cov'].append(state_covariances)
        self.results_dict['input_horizon_cov'].append(input_covariances)
        return state_constraint_set, input_constraint_set

    def precompute_mean_post_factor_all_data(self):
        '''If the number of data points is less than the number of inducing points, use all the data
        as kernel points.
        '''
        dim_gp_outputs = len(self.target_mask)
        n_training_samples = self.train_data['train_targets'].shape[0]
        inputs = self.train_data['train_inputs']
        targets = self.train_data['train_targets']
        if self.normalize_training_data:
            inputs = (inputs - self.gaussian_process.input_scaler_mean[self.input_mask]) / self.gaussian_process.input_scaler_std[self.input_mask]
            targets = (targets - self.gaussian_process.output_scaler_mean[self.target_mask]) / self.gaussian_process.output_scaler_std[self.target_mask]
        mean_post_factor = np.zeros((dim_gp_outputs, n_training_samples))
        for i in range(dim_gp_outputs):
            K_z_z = self.gaussian_process.K_plus_noise_inv[i]
            mean_post_factor[i] = K_z_z.detach().numpy() @ targets[:, self.target_mask[i]]

        return mean_post_factor, inputs[:, self.input_mask]

    def precompute_sparse_gp_values(self, n_ind_points):
        '''Uses the last MPC solution to precomupte values associated with the FITC GP approximation.

        Args:
            n_ind_points (int): Number of inducing points.
        '''
        n_data_points = self.gaussian_process.n_training_samples
        dim_gp_outputs = len(self.target_mask)
        inputs = self.train_data['train_inputs']
        targets = self.train_data['train_targets']
        if self.normalize_training_data:
            for i in range(inputs.shape[0]):
                inputs[i, :] = (inputs[i, :] - self.gaussian_process.input_scaler_mean[self.input_mask]) / self.gaussian_process.input_scaler_std[self.input_mask]
                targets[i, :] = (targets[i, :] - self.gaussian_process.output_scaler_mean[self.target_mask]) / self.gaussian_process.output_scaler_std[self.target_mask]
        # Get the inducing points.
        if False and self.x_prev is not None and self.u_prev is not None:
            # Use the previous MPC solution as in Hewing 2019.
            z_prev = np.hstack((self.x_prev[:, :-1].T, self.u_prev.T))
            z_prev = z_prev[:, self.input_mask]
            inds = self.env.np_random.choice(range(n_data_points), size=n_ind_points - self.T, replace=False)
            # z_ind = self.data_inputs[inds][:, self.input_mask]
            z_ind = np.vstack((z_prev, inputs[inds][:, self.input_mask]))
        else:
            # If there is no previous solution. Choose T random training set points.
            if self.inducing_point_selection_method == 'kmeans':
                centroids = kmeans_centriods(n_ind_points, inputs[:, self.input_mask], rand_state=self.seed)
                contiguous_masked_inputs = np.ascontiguousarray(inputs[:, self.input_mask])  # required for version sklearn later than 1.0.2
                inds, _ = pairwise_distances_argmin_min(centroids, contiguous_masked_inputs)
                z_ind = inputs[inds][:, self.input_mask]
            elif self.inducing_point_selection_method == 'random':
                inds = self.env.np_random.choice(range(n_data_points), size=n_ind_points, replace=False)
                z_ind = inputs[inds][:, self.input_mask]
            else:
                raise ValueError('[Error]: gp_mpc.precompute_sparse_gp_values: Only \'kmeans\' or \'random\' allowed.')
        K_zind_zind = self.gaussian_process.kernel(torch.Tensor(z_ind).double())
        K_zind_zind_inv = self.gaussian_process.kernel_inv(torch.Tensor(z_ind).double())
        K_x_zind = self.gaussian_process.kernel(torch.from_numpy(inputs[:, self.input_mask]).double(),
                                                torch.tensor(z_ind).double())
        # Q_X_X = K_x_zind @ K_zind_zind_inv @ K_x_zind.transpose(1,2)
        Q_X_X = K_x_zind @ torch.linalg.solve(K_zind_zind, K_x_zind.transpose(1, 2))
        Gamma = torch.diagonal(self.gaussian_process.K_plus_noise - Q_X_X, 0, 1, 2)
        Gamma_inv = torch.diag_embed(1 / Gamma)
        # TODO: Should inverse be used here instead? pinverse was more stable previsouly.
        Sigma_inv = K_zind_zind + K_x_zind.transpose(1, 2) @ Gamma_inv @ K_x_zind
        # Sigma = torch.pinverse(K_zind_zind + K_x_zind.transpose(1, 2) @ Gamma_inv @ K_x_zind)  # For debugging
        mean_post_factor = torch.zeros((dim_gp_outputs, n_ind_points))
        for i in range(dim_gp_outputs):
            mean_post_factor[i] = torch.linalg.solve(Sigma_inv[i], K_x_zind[i].T @ Gamma_inv[i] @
                                                     torch.from_numpy(targets[:, self.target_mask[i]]).double())
            # mean_post_factor[i] = Sigma[i] @ K_x_zind[i].T @ Gamma_inv[i] @ torch.from_numpy(targets[:, self.target_mask[i]]).double()
        return mean_post_factor.detach().numpy(), Sigma_inv.detach().numpy(), K_zind_zind_inv.detach().numpy(), z_ind
        # return mean_post_factor.detach().numpy(), Sigma.detach().numpy(), K_zind_zind_inv.detach().numpy(), z_ind

    def setup_gp_optimizer(self, n_ind_points, solver='ipopt'):
        '''Sets up nonlinear optimization problem including cost objective, variable bounds and dynamics constraints.

        Args:
            n_ind_points (int): Number of inducing points.
        '''
        print(f'Setting up GP MPC with {solver} solver.') 
        nx, nu = self.model.nx, self.model.nu
        T = self.T
        # Define optimizer and variables.
        opti = cs.Opti()
        # States.
        x_var = opti.variable(nx, T + 1)
        # Inputs.
        u_var = opti.variable(nu, T)
        # Initial state.
        x_init = opti.parameter(nx, 1)
        # Reference (equilibrium point or trajectory, last step for terminal cost).
        x_ref = opti.parameter(nx, T + 1)
        # Add slack variables
        if self.gp_soft_constraints:
            state_slack_list = []
            for state_constraint in self.constraints.state_constraints:
                state_slack_list.append(opti.variable(state_constraint.num_constraints, T + 1))
            input_slack_list = []
            for input_constraint in self.constraints.input_constraints:
                input_slack_list.append(opti.variable(input_constraint.num_constraints, T))
            soft_con_coeff = self.gp_soft_constraints_coeff
        # Chance constraint limits.
        state_constraint_set = []
        for state_constraint in self.constraints.state_constraints:
            state_constraint_set.append(opti.parameter(state_constraint.num_constraints, T + 1))
        input_constraint_set = []
        for input_constraint in self.constraints.input_constraints:
            input_constraint_set.append(opti.parameter(input_constraint.num_constraints, T))
        # Sparse GP mean postfactor matrix.
        mean_post_factor = opti.parameter(len(self.target_mask), n_ind_points)

        # Sparse GP inducing points.
        z_ind = opti.parameter(n_ind_points, len(self.input_mask))
        # Cost (cumulative).
        cost = 0
        cost_func = self.model.loss
        for i in range(T):
            cost += cost_func(x=x_var[:, i],
                              u=u_var[:, i],
                              Xr=x_ref[:, i],
                              Ur=np.zeros((nu, 1)),
                              Q=self.Q,
                              R=self.R)['l']
        # Terminal cost.
        cost += cost_func(x=x_var[:, -1],
                          u=np.zeros((nu, 1)),
                          Xr=x_ref[:, -1],
                          Ur=np.zeros((nu, 1)),
                          Q=self.P if hasattr(self, 'P') else self.Q,
                          R=self.R)['l']
        z = cs.vertcat(x_var[:, :-1], u_var)
        z = z[self.input_mask, :]

        # Constraints
        for i in range(self.T):
            # Dynamics constraints using the dynamics of the prior and the mean of the GP.
            # This follows the tractable dynamics formulation in Section III.B in Hewing 2019.
            # Note that for the GP approximation, we are purposely using elementwise multiplication *.
            if self.sparse_gp:
                if self.use_linear_prior:
                    next_state = self.prior_dynamics_func(x0=x_var[:, i] - self.prior_ctrl.X_EQ[:, None],
                                                        p=u_var[:, i] - self.prior_ctrl.U_EQ[:, None])['xf'] + \
                        self.prior_ctrl.X_EQ[:, None] + self.Bd @ cs.sum2(self.K_z_zind_func(z1=z[:, i].T, z2=z_ind)['K'] * mean_post_factor)
                else:
                    next_state = self.prior_dynamics_func(x0=x_var[:, i],
                                                          p=u_var[:, i])['xf'] + \
                    self.Bd @ cs.sum2(self.K_z_zind_func(z1=z[:, i].T, z2=z_ind)['K'] * mean_post_factor)
            else:
                # Sparse GP approximation doesn't always work well, thus, use Exact GP regression. This is much slower,
                # but for unstable systems, make performance much better.
                if self.use_linear_prior:
                    next_state = self.prior_dynamics_func(x0=x_var[:, i] - self.prior_ctrl.X_EQ[:, None],
                                                        p=u_var[:, i] - self.prior_ctrl.U_EQ[:, None])['xf'] + \
                        self.prior_ctrl.X_EQ[:, None] + self.Bd @ self.gaussian_process.casadi_predict(z=z[:, i])['mean']
                else:
                    next_state = self.prior_dynamics_func(x0=x_var[:, i],
                                                          p=u_var[:, i])['xf'] + \
                    self.Bd @ self.gaussian_process.casadi_predict(z=z[:, i])['mean']
            opti.subject_to(x_var[:, i + 1] == next_state)
            # Probabilistic state and input constraints according to Hewing 2019 constraint tightening.
            for s_i, state_constraint in enumerate(self.state_constraints_sym):
                if self.gp_soft_constraints:
                    opti.subject_to(state_constraint(x_var[:, i]) <= state_constraint_set[s_i][:, i] + state_slack_list[s_i][:, i])
                    cost += soft_con_coeff * state_slack_list[s_i][:, i].T @ state_slack_list[s_i][:, i]
                    opti.subject_to(state_slack_list[s_i][:, i] >= 0)
                else:
                    opti.subject_to(state_constraint(x_var[:, i]) <= state_constraint_set[s_i][:, i] - self.constraint_tol)
            for u_i, input_constraint in enumerate(self.input_constraints_sym):
                if self.gp_soft_constraints:
                    opti.subject_to(input_constraint(u_var[:, i]) <= input_constraint_set[u_i][:, i] + input_slack_list[u_i][:, i])
                    cost += soft_con_coeff * input_slack_list[u_i][:, i].T @ input_slack_list[u_i][:, i]
                    opti.subject_to(input_slack_list[u_i][:, i] >= 0)
                else:
                    opti.subject_to(input_constraint(u_var[:, i]) <= input_constraint_set[u_i][:, i] - self.constraint_tol)

        # Final state constraints.
        for s_i, state_constraint in enumerate(self.state_constraints_sym):
            if self.gp_soft_constraints:
                opti.subject_to(state_constraint(x_var[:, -1]) <= state_constraint_set[s_i][:, -1] + state_slack_list[s_i][:, -1])
                cost += soft_con_coeff * state_slack_list[s_i][:, -1].T @ state_slack_list[s_i][:, -1]
                opti.subject_to(state_slack_list[s_i][:, -1] >= 0)
            else:
                opti.subject_to(state_constraint(x_var[:, -1]) <= state_constraint_set[s_i][:, -1] - self.constraint_tol)

        # Bound constraints.
        upper_state_bounds = np.clip(self.prior_ctrl.env.observation_space.high, None, 10)
        lower_state_bounds = np.clip(self.prior_ctrl.env.observation_space.low, -10, None)
        upper_input_bounds = np.clip(self.prior_ctrl.env.action_space.high, None, 10)
        lower_input_bounds = np.clip(self.prior_ctrl.env.action_space.low, -10, None)
        for i in range(self.T):
            opti.subject_to(opti.bounded(lower_state_bounds + self.constraint_tol,
                                         x_var[:, i],
                                         upper_state_bounds - self.constraint_tol))
            opti.subject_to(opti.bounded(lower_input_bounds + self.constraint_tol,
                                         u_var[:, i],
                                         upper_input_bounds - self.constraint_tol))
        opti.subject_to(opti.bounded(lower_state_bounds + self.constraint_tol,
                                     x_var[:, -1],
                                     upper_state_bounds - self.constraint_tol))

        opti.minimize(cost)
        # Initial condition constraints.
        opti.subject_to(x_var[:, 0] == x_init)
        # Create solver (IPOPT solver in this version).
        # opts = {'ipopt.print_level': 4,
        #         'ipopt.sb': 'yes',
        #         'ipopt.max_iter': 100,  # 100,
        #         'print_time': 1,
        #         'expand': True,
        #         'verbose': True}
        opts = {'expand': True,}
        # opti.solver('ipopt', opts)
        opti.solver(solver, opts)
        self.opti_dict = {
            'opti': opti,
            'x_var': x_var,
            'u_var': u_var,
            'x_init': x_init,
            'x_ref': x_ref,
            'state_constraint_set': state_constraint_set,
            'input_constraint_set': input_constraint_set,
            'mean_post_factor': mean_post_factor,
            'z_ind': z_ind,
            'cost': cost,
            'n_ind_points': n_ind_points
        }

        # if False and n_ind_points < self.n_ind_points:
        if not self.sparse_gp:
            mean_post_factor_val, z_ind_val = self.precompute_mean_post_factor_all_data()
            self.mean_post_factor_val = mean_post_factor_val
            self.z_ind_val = z_ind_val
        else:
            mean_post_factor_val, _, _, z_ind_val = self.precompute_sparse_gp_values(n_ind_points)
            self.mean_post_factor_val = mean_post_factor_val
            self.z_ind_val = z_ind_val

    def select_action_with_gp(self,
                              obs
                              ):
        '''Solves nonlinear MPC problem to get next action.

         Args:
             obs (np.array): current state/observation.

         Returns:
             np.array: input/action to the task/env.
         '''
        opti_dict = self.opti_dict
        opti = opti_dict['opti']
        x_var = opti_dict['x_var']
        u_var = opti_dict['u_var']
        x_init = opti_dict['x_init']
        x_ref = opti_dict['x_ref']
        state_constraint_set = opti_dict['state_constraint_set']
        input_constraint_set = opti_dict['input_constraint_set']
        mean_post_factor = opti_dict['mean_post_factor']
        z_ind = opti_dict['z_ind']
        n_ind_points = opti_dict['n_ind_points']
        # Assign the initial state.
        opti.set_value(x_init, obs)
        # Assign reference trajectory within horizon.
        goal_states = self.get_references()
        opti.set_value(x_ref, goal_states)
        if self.mode == 'tracking':
            self.traj_step += 1
        # Set the probabilistic state and input constraint set limits.
        state_constraint_set_prev, input_constraint_set_prev = self.precompute_probabilistic_limits()

        for si in range(len(self.constraints.state_constraints)):
            opti.set_value(state_constraint_set[si], state_constraint_set_prev[si])
        for ui in range(len(self.constraints.input_constraints)):
            opti.set_value(input_constraint_set[ui], input_constraint_set_prev[ui])
        if self.recalc_inducing_points_at_every_step:
            mean_post_factor_val, _, _, z_ind_val = self.precompute_sparse_gp_values(n_ind_points)
            self.results_dict['inducing_points'].append(z_ind_val)
        else:
            mean_post_factor_val = self.mean_post_factor_val
            z_ind_val = self.z_ind_val
            self.results_dict['inducing_points'] = [z_ind_val]

        opti.set_value(mean_post_factor, mean_post_factor_val)
        opti.set_value(z_ind, z_ind_val)
        # Initial guess for the optimization problem.
        if self.warmstart and self.x_prev is None and self.u_prev is None:
            if self.gaussian_process is None:
                if self.use_linear_prior:
                    x_guess, u_guess \
                        = self.prior_ctrl.compute_initial_guess(obs, goal_states, self.X_EQ, self.U_EQ)
                else:
                    x_guess, u_guess = self.compute_initial_guess(obs, goal_states)
            else:
                x_guess, u_guess = self.compute_initial_guess(obs, goal_states)
                # set the solver back
                self.setup_gp_optimizer(n_ind_points=n_ind_points,
                                        solver=self.solver)
            opti.set_initial(x_var, x_guess)
            opti.set_initial(u_var, u_guess)  # Initial guess for optimization problem.
        elif self.warmstart and self.x_prev is not None and self.u_prev is not None:
            # shift previous solutions by 1 step
            x_guess = deepcopy(self.x_prev)
            u_guess = deepcopy(self.u_prev)
            x_guess[:, :-1] = x_guess[:, 1:]
            u_guess[:-1] = u_guess[1:]
            opti.set_initial(x_var, x_guess)
            opti.set_initial(u_var, u_guess)
        # Solve the optimization problem.
        try:
            sol = opti.solve()
            x_val, u_val = sol.value(x_var), sol.value(u_var)
            self.u_prev = u_val
            self.x_prev = x_val
        except RuntimeError:
            # sol = opti.solve()
            if self.solver == 'ipopt':
                x_val, u_val = opti.debug.value(x_var), opti.debug.value(u_var)
            else:
                return_status = opti.return_status()
                print(f'Optimization failed with status: {return_status}')
                if return_status == 'unknown':
                    # self.terminate_loop = True
                    u_val = self.u_prev
                    x_val = self.x_prev
                    if u_val is None:
                        print('[WARN]: MPC Infeasible first step.')
                        u_val = u_guess
                        x_val = x_guess
                elif return_status == 'Maximum_Iterations_Exceeded':
                    self.terminate_loop = True
                    u_val = opti.debug.value(u_var)
                    x_val = opti.debug.value(x_var)
                elif return_status == 'Search_Direction_Becomes_Too_Small':
                    self.terminate_loop = True
                    u_val = opti.debug.value(u_var)
                    x_val = opti.debug.value(x_var)

        u_val = np.atleast_2d(u_val)
        self.x_prev = x_val
        self.u_prev = u_val
        self.results_dict['horizon_states'].append(deepcopy(self.x_prev))
        self.results_dict['horizon_inputs'].append(deepcopy(self.u_prev))
        # self.results_dict['t_wall'].append(opti.stats()['t_wall_total'])
        zi = np.hstack((x_val[:, 0], u_val[:, 0]))
        zi = zi[self.input_mask]
        gp_contribution = np.sum(self.K_z_zind_func(z1=zi, z2=z_ind_val)['K'].toarray() * mean_post_factor_val, axis=1)
        print(f'GP Mean eq Contribution: {gp_contribution}')
        zi = np.hstack((x_val[:, 0], u_val[:, 0]))
        pred, _, _ = self.gaussian_process.predict(zi[None, :])
        print(f'True GP value: {pred.numpy()}')
        lin_pred = self.prior_dynamics_func(x0=x_val[:, 0] - self.prior_ctrl.X_EQ,
                                            p=u_val[:, 0] - self.prior_ctrl.U_EQ)['xf'].toarray() + \
            self.prior_ctrl.X_EQ[:, None]
        self.results_dict['linear_pred'].append(lin_pred)
        self.results_dict['gp_mean_eq_pred'].append(gp_contribution)
        self.results_dict['gp_pred'].append(pred.numpy())
        # Take the first one from solved action sequence.
        if u_val.ndim > 1:
            action = u_val[:, 0]
        else:
            action = np.array([u_val[0]])
        self.prev_action = action,
        # use the ancillary gain
        if hasattr(self, 'K'):
            action += self.K @ (x_val[:, 0] - obs) 
        return action

    @timing
    def train_gp(self,
                 input_data=None,
                 target_data=None,
                 gp_model=None,
                 overwrite_saved_data: bool = None,
                 train_hardware_data: bool = False,
                 ):
        '''Performs GP training.

        Args:
            input_data, target_data (optiona, np.array): data to use for training
            gp_model (str): if not None, this is the path to pretrained models to use instead of training new ones.
            overwrite_saved_data (bool): Overwrite the input and target data to the already saved data if it exists.
            train_hardware_data (bool): True to train on hardware data. If true, will load the data and perform training.
        Returns:
            training_results (dict): Dictionary of the training results.
        '''
        if gp_model is None and not train_hardware_data:
            gp_model = self.gp_model_path
        if overwrite_saved_data is None:
            overwrite_saved_data = self.overwrite_saved_data
        self.prior_ctrl.remove_constraints(self.prior_ctrl.additional_constraints)
        self.reset()
        if self.online_learning:
            input_data = np.zeros((self.train_iterations, len(self.input_mask)))
            target_data = np.zeros((self.train_iterations, len(self.target_mask)))
        if input_data is None and target_data is None:
            # If no input data is provided, we will generate self.train_iterations
            # + (1+self.test_ratio)* self.train_iterations number of training points. This will ensure the specified
            # number of train iterations are run, and the correct train-test data spilt is achieved.
            train_inputs = []
            train_targets = []
            train_info = []

            ############
            # Use Latin Hypercube Sampling to generate states withing environment bounds.
            lhs_sampler = Lhs(lhs_type='classic', criterion='maximin')
            # limits = [(self.env.INIT_STATE_RAND_INFO[key].low, self.env.INIT_STATE_RAND_INFO[key].high) for key in
            #          self.env.INIT_STATE_RAND_INFO]
            limits = [(self.env.INIT_STATE_RAND_INFO['init_' + key]['low'], self.env.INIT_STATE_RAND_INFO['init_' + key]['high']) for key in self.env.STATE_LABELS]
            # TODO: parameterize this if we actually want it.
            num_eq_samples = 0
            validation_iterations = int(self.train_iterations * (self.test_data_ratio / (1 - self.test_data_ratio)))
            samples = lhs_sampler.generate(limits,
                                           self.train_iterations + validation_iterations - num_eq_samples,
                                           random_state=self.seed)
            if self.env.TASK == Task.STABILIZATION and num_eq_samples > 0:
                # TODO: choose if we want eq samples or not.
                delta_plus = np.array([0.1, 0.1, 0.1, 0.1, 0.03, 0.3])
                delta_neg = np.array([0.1, 0.1, 0.1, 0.1, 0.03, 0.3])
                eq_limits = [(self.prior_ctrl.env.X_GOAL[eq] - delta_neg[eq], self.prior_ctrl.env.X_GOAL[eq] + delta_plus[eq]) for eq in range(self.model.nx)]
                eq_samples = lhs_sampler.generate(eq_limits, num_eq_samples, random_state=self.seed)
                # samples = samples.append(eq_samples)
                init_state_samples = np.array(samples + eq_samples)
            else:
                init_state_samples = np.array(samples)
            input_limits = np.vstack((self.constraints.input_constraints[0].lower_bounds,
                                      self.constraints.input_constraints[0].upper_bounds)).T
            input_samples = lhs_sampler.generate(input_limits,
                                                 self.train_iterations + validation_iterations,
                                                 random_state=self.seed)
            input_samples = np.array(input_samples)  # not being used currently
            seeds = self.env.np_random.integers(0, 99999, size=self.train_iterations + validation_iterations)
            for i in range(self.train_iterations + validation_iterations):
                # For random initial state training.
                # init_state = init_state_samples[i,:]
                init_state = dict(zip(self.env.INIT_STATE_RAND_INFO.keys(), init_state_samples[i, :]))
                # Collect data with prior controller.
                run_env = self.env_func(init_state=init_state, randomized_init=False, seed=int(seeds[i]))
                episode_results = self.prior_ctrl.run(env=run_env, max_steps=1)
                run_env.close()
                x_obs = episode_results['obs'][-3:, :]
                u_seq = episode_results['action'][-1:, :]
                run_env.close()
                x_seq = x_obs[:-1, :]
                x_next_seq = x_obs[1:, :]
                train_inputs_i, train_targets_i = self.preprocess_training_data(x_seq, u_seq, x_next_seq)
                train_inputs.append(train_inputs_i)
                train_targets.append(train_targets_i)
            train_inputs = np.vstack(train_inputs)
            train_targets = np.vstack(train_targets)
            self.data_inputs = train_inputs
            self.data_targets = train_targets
        elif input_data is not None and target_data is not None:
            train_inputs = input_data
            train_targets = target_data
            if (self.data_inputs is None and self.data_targets is None) or overwrite_saved_data:
                self.data_inputs = train_inputs
                self.data_targets = train_targets
            else:
                self.data_inputs = np.vstack((self.data_inputs, train_inputs))
                self.data_targets = np.vstack((self.data_targets, train_targets))
        else:
            raise ValueError('[ERROR]: gp_mpc.learn(): Need to provide both targets and inputs.')

        total_input_data = self.data_inputs.shape[0]
        # If validation set is desired.
        if self.test_data_ratio > 0 and self.test_data_ratio is not None:
            train_idx, test_idx = train_test_split(
                list(range(total_input_data)),
                test_size=self.test_data_ratio,
                random_state=self.seed
            )

        else:
            # Otherwise, just copy the training data into the test data.
            train_idx = list(range(total_input_data))
            test_idx = list(range(total_input_data))

        train_inputs = self.data_inputs[train_idx, :]
        train_targets = self.data_targets[train_idx, :]
        self.train_data = {'train_inputs': train_inputs, 'train_targets': train_targets}
        test_inputs = self.data_inputs[test_idx, :]
        test_targets = self.data_targets[test_idx, :]
        self.test_data = {'test_inputs': test_inputs, 'test_targets': test_targets}

        train_inputs_tensor = torch.Tensor(train_inputs).double()
        train_targets_tensor = torch.Tensor(train_targets).double()
        test_inputs_tensor = torch.Tensor(test_inputs).double()
        test_targets_tensor = torch.Tensor(test_targets).double()

        # Define likelihood.
        if self.parallel:
            likelihood = gpytorch.likelihoods.GaussianLikelihood(batch_shape=torch.Size([len(self.target_mask)]),
                                                                 noise_constraint=gpytorch.constraints.GreaterThan(1e-6)).double()
        else:
            likelihood = gpytorch.likelihoods.GaussianLikelihood(
                noise_constraint=gpytorch.constraints.GreaterThan(1e-6),
            ).double()
        self.gaussian_process = GaussianProcessCollection(ZeroMeanIndependentGPModel,
                                                          likelihood,
                                                          len(self.target_mask),
                                                          input_mask=self.input_mask,
                                                          target_mask=self.target_mask,
                                                          normalize=self.normalize_training_data,
                                                          kernel=self.kernel,
                                                          parallel=self.parallel
                                                          )
        if gp_model:
            self.gaussian_process.init_with_hyperparam(train_inputs_tensor,
                                                       train_targets_tensor,
                                                       gp_model)
            print(colored(f'Loaded pretrained model from {gp_model}', 'green'))
        else:
            # Train the GP.
            self.gaussian_process.train(train_inputs_tensor,
                                        train_targets_tensor,
                                        test_inputs_tensor,
                                        test_targets_tensor,
                                        n_train=self.optimization_iterations,
                                        learning_rate=self.learning_rate,
                                        gpu=self.use_gpu,
                                        output_dir=self.output_dir)

        self.reset()
        # if self.train_data['train_targets'].shape[0] <= self.n_ind_points:
        #    n_ind_points = self.train_data['train_targets'].shape[0]
        # else:
        #    n_ind_points = self.n_ind_points
        # self.set_gp_dynamics_func(n_ind_points)
        # self.setup_gp_optimizer(n_ind_points)
        self.prior_ctrl.add_constraints(self.prior_ctrl.additional_constraints)
        self.prior_ctrl.reset()
        # Collect training results.
        training_results = {}
        training_results['train_targets'] = train_targets
        training_results['train_inputs'] = train_inputs
        try:
            training_results['info'] = train_info
        except UnboundLocalError:
            training_results['info'] = None
        return training_results
    
    def load(self, model_path):
        '''Loads a pretrained batch GP model.

        Args:
            model_path (str): Path to the pretrained model.
        '''
        data = np.load(f'{model_path}/data.npz')
        if self.parallel:
            gp_model_path = f'{model_path}/best_model.pth'
        else:
            gp_model_path = f'{model_path}'
        self.train_gp(input_data=data['data_inputs'], target_data=data['data_targets'], gp_model=gp_model_path)

    def learn(self, env=None):
        '''Performs multiple epochs learning.
        '''

        train_runs = {0: {}}
        test_runs = {0: {}}

        if self.same_train_initial_state:
            train_envs = []
            for epoch in range(self.num_epochs):
                train_envs.append(self.env_func(randomized_init=True, seed=self.seed))
                train_envs[epoch].action_space.seed(self.seed)
        else:
            train_env = self.env_func(randomized_init=True, seed=self.seed)
            train_env.action_space.seed(self.seed)
            train_envs = [train_env] * self.num_epochs
        # init_test_states = get_random_init_states(env_func, num_test_episodes_per_epoch)
        test_envs = []
        if self.same_test_initial_state:
            for epoch in range(self.num_epochs):
                test_envs.append(self.env_func(randomized_init=True, seed=self.seed))
                test_envs[epoch].action_space.seed(self.seed)
        else:
            test_env = self.env_func(randomized_init=True, seed=self.seed)
            test_env.action_space.seed(self.seed)
            test_envs = [test_env] * self.num_epochs

        for episode in range(self.num_train_episodes_per_epoch):
            run_results = self.prior_ctrl.run(env=train_envs[0],
                                              terminate_run_on_done=self.terminate_train_on_done)
            train_runs[0].update({episode: munch.munchify(run_results)})
            self.reset()
        for test_ep in range(self.num_test_episodes_per_epoch):
            run_results = self.run(env=test_envs[0],
                                   terminate_run_on_done=self.terminate_test_on_done)
            test_runs[0].update({test_ep: munch.munchify(run_results)})
        self.reset()

        training_results = None
        for epoch in range(1, self.num_epochs):
            # only take data from the last episode from the last epoch
            if self.rand_data_selection:
                x_seq, actions, x_next_seq = self.gather_training_samples(train_runs, epoch - 1, self.num_samples, train_envs[epoch - 1].np_random)
            else:
                x_seq, actions, x_next_seq = self.gather_training_samples(train_runs, epoch - 1, self.num_samples)
            train_inputs, train_outputs = self.preprocess_training_data(x_seq, actions, x_next_seq)
            training_results = self.train_gp(input_data=train_inputs, target_data=train_outputs)
            # plot training results
            if self.plot_trained_gp:
                self.gaussian_process.plot_trained_gp(train_inputs, train_outputs,
                                                      output_dir=self.output_dir,
                                                      title=f'epoch_{epoch}',
                                                      residual_func=self.residual_func
                                                      )
                
            max_steps = train_runs[epoch-1][0]['obs'].shape[0]
            x_seq, actions, x_next_seq = self.gather_training_samples(train_runs, epoch - 1, max_steps)
            test_inputs, test_outputs = self.preprocess_training_data(x_seq, actions, x_next_seq)
            if self.plot_trained_gp:
                self.gaussian_process.plot_trained_gp(test_inputs, test_outputs,
                                                      output_dir=self.output_dir,
                                                      title=f'epoch_{epoch}_train',
                                                      residual_func=self.residual_func
                                                      )
                
            # Test new policy.
            test_runs[epoch] = {}
            for test_ep in range(self.num_test_episodes_per_epoch):
                self.x_prev = test_runs[epoch - 1][episode]['obs'][:self.T + 1, :].T
                self.u_prev = test_runs[epoch - 1][episode]['action'][:self.T, :].T
                self.reset()
                run_results = self.run(env=test_envs[epoch],
                                       terminate_run_on_done=self.terminate_test_on_done)
                test_runs[epoch].update({test_ep: munch.munchify(run_results)})
            max_steps = test_runs[epoch][0]['obs'].shape[0]
            x_seq, actions, x_next_seq = self.gather_training_samples(test_runs, epoch - 1, max_steps)
            test_inputs, test_outputs = self.preprocess_training_data(x_seq, actions, x_next_seq)
            if self.plot_trained_gp:
                self.gaussian_process.plot_trained_gp(test_inputs, test_outputs,
                                                      output_dir=self.output_dir,
<<<<<<< HEAD
                                                      title=f'epoch_{epoch}_test'
=======
                                                      title=f'epoch_{epoch}_test',
                                                      residual_func=self.residual_func
>>>>>>> c06e64c8
                                                      )

            # gather training data
            train_runs[epoch] = {}
            for episode in range(self.num_train_episodes_per_epoch):
                self.reset()
                self.x_prev = train_runs[epoch - 1][episode]['obs'][:self.T + 1, :].T
                self.u_prev = train_runs[epoch - 1][episode]['action'][:self.T, :].T
                run_results = self.run(env=train_envs[epoch],
                                       terminate_run_on_done=self.terminate_train_on_done)
                train_runs[epoch].update({episode: munch.munchify(run_results)})

            lengthscale, outputscale, noise, kern = self.gaussian_process.get_hyperparameters(as_numpy=True)
            # TODO: fix data logging
            np.savez(os.path.join(self.output_dir, 'data_%s'% epoch),
                    data_inputs=training_results['train_inputs'],
                    data_targets=training_results['train_targets'],
                    train_runs=train_runs,
                    test_runs=test_runs,
                    num_epochs=self.num_epochs,
                    num_train_episodes_per_epoch=self.num_train_episodes_per_epoch,
                    num_test_episodes_per_epoch=self.num_test_episodes_per_epoch,
                    num_samples=self.num_samples,
                    # trajectory=self.trajectory,
                    # ctrl_freq=self.config.task_config.ctrl_freq,
                    # lengthscales=lengthscale,
                    # outputscale=outputscale,
                    # noise=noise,
                    # kern=kern,
                    train_data=self.train_data,
                    test_data=self.test_data,
                    )

        if training_results:
            np.savez(os.path.join(self.output_dir, 'data'),
                    data_inputs=training_results['train_inputs'],
                    data_targets=training_results['train_targets'])

        # close environments
        for env in train_envs:
            env.close()
        for env in test_envs:
            env.close()

        self.train_runs = train_runs
        self.test_runs = test_runs

        return train_runs, test_runs

    def gather_training_samples(self, all_runs, epoch_i, num_samples, rand_generator=None):
        n_episodes = len(all_runs[epoch_i].keys())
        num_samples_per_episode = int(num_samples / n_episodes)
        x_seq_int = []
        x_next_seq_int = []
        actions_int = []
        for episode_i in range(n_episodes):
            run_results_int = all_runs[epoch_i][episode_i]
            n = run_results_int['action'].shape[0]
            if num_samples_per_episode < n:
                if rand_generator is not None:
                    rand_inds_int = rand_generator.choice(n - 1, num_samples_per_episode, replace=False)
                else:
                    rand_inds_int = np.arange(num_samples_per_episode)
            else:
                rand_inds_int = np.arange(n - 1)
            next_inds_int = rand_inds_int + 1
            x_seq_int.append(run_results_int.obs[rand_inds_int, :])
            actions_int.append(run_results_int.action[rand_inds_int, :])
            x_next_seq_int.append(run_results_int.obs[next_inds_int, :])
        x_seq_int = np.vstack(x_seq_int)
        actions_int = np.vstack(actions_int)
        x_next_seq_int = np.vstack(x_next_seq_int)

        return x_seq_int, actions_int, x_next_seq_int

    def select_action(self,
                      obs,
                      info=None,
                      ):
        '''Select the action based on the given observation.

        Args:
            obs (ndarray): Current observed state.
            info (dict): Current info.

        Returns:
            action (ndarray): Desired policy action.
        '''
        # try:
        if self.gaussian_process is None:
            action = self.prior_ctrl.select_action(obs)
        else:
            # if (self.last_obs is not None and self.last_action is not None and self.online_learning):
            #     print('[ERROR]: Not yet supported.')
            #     exit()
            t1 = time.perf_counter()
            action = self.select_action_with_gp(obs)
            t2 = time.perf_counter()
            print(f'GP SELECT ACTION TIME: {(t2 - t1)}')
            self.last_obs = obs
            self.last_action = action
        return action

    def close(self):
        '''Clean up.'''
        self.env_training.close()
        self.env.close()
        self.prior_ctrl.env.close()

    def setup_results_dict(self):
        '''Setup the results dictionary to store run information.'''
        super().setup_results_dict()
        self.results_dict['input_constraint_set'] = []
        self.results_dict['state_constraint_set'] = []
        self.results_dict['state_horizon_cov'] = []
        self.results_dict['input_horizon_cov'] = []
        self.results_dict['gp_mean_eq_pred'] = []
        self.results_dict['gp_pred'] = []
        self.results_dict['linear_pred'] = []
        self.results_dict['runtime'] = []
        if self.sparse_gp:
            self.results_dict['inducing_points'] = []

    def reset(self):
        '''Reset the controller before running.'''
        # Setup reference input.
        if self.env.TASK == Task.STABILIZATION:
            self.mode = 'stabilization'
            self.x_goal = self.env.X_GOAL
        elif self.env.TASK == Task.TRAJ_TRACKING:
            self.mode = 'tracking'
            self.traj = self.env.X_GOAL.T
            self.traj_step = 0
        # Dynamics model.
        if self.gaussian_process is not None:
            # if self.kernel in ['RBF', 'RBF_single']:
            #     self.compute_terminal_cost_and_ancillary_gain()
            if self.sparse_gp and self.train_data['train_targets'].shape[0] <= self.n_ind_points:
                n_ind_points = self.train_data['train_targets'].shape[0]
            elif self.sparse_gp:
                n_ind_points = self.n_ind_points
            else:
                n_ind_points = self.train_data['train_targets'].shape[0]

            self.set_gp_dynamics_func(n_ind_points)
            self.setup_gp_optimizer(n_ind_points)
        self.prior_ctrl.reset()
        self.setup_results_dict()
        # Previously solved states & inputs, useful for warm start.
        self.x_prev = None
        self.u_prev = None

    def compute_initial_guess(self, init_state, goal_states):
        '''Compute an initial guess of the solution to the optimization problem.'''
        print(colored('Computing initial guess for GP MPC.', 'green'))
        if self.gaussian_process is not None:
            if self.sparse_gp and self.train_data['train_targets'].shape[0] <= self.n_ind_points:
                n_ind_points = self.train_data['train_targets'].shape[0]
            elif self.sparse_gp:
                n_ind_points = self.n_ind_points
            else:
                n_ind_points = self.train_data['train_targets'].shape[0]
        self.setup_gp_optimizer(n_ind_points, solver=self.init_solver)

        opti_dict = self.opti_dict
        opti = opti_dict['opti']
        x_var = opti_dict['x_var']
        u_var = opti_dict['u_var']
        x_init = opti_dict['x_init']
        x_ref = opti_dict['x_ref']
        state_constraint_set = opti_dict['state_constraint_set']
        input_constraint_set = opti_dict['input_constraint_set']
        mean_post_factor = opti_dict['mean_post_factor']
        z_ind = opti_dict['z_ind']
        n_ind_points = opti_dict['n_ind_points']
        # Assign the initial state.
        opti.set_value(x_init, init_state)
        # Assign reference trajectory within horizon.
        goal_states = self.get_references()
        opti.set_value(x_ref, goal_states)
        # Set the probabilistic state and input constraint set limits.
        state_constraint_set_prev, input_constraint_set_prev = self.precompute_probabilistic_limits()

        for si in range(len(self.constraints.state_constraints)):
            opti.set_value(state_constraint_set[si], state_constraint_set_prev[si])
        for ui in range(len(self.constraints.input_constraints)):
            opti.set_value(input_constraint_set[ui], input_constraint_set_prev[ui])
        if self.recalc_inducing_points_at_every_step:
            mean_post_factor_val, _, _, z_ind_val = self.precompute_sparse_gp_values(n_ind_points)
            self.results_dict['inducing_points'].append(z_ind_val)
        else:
            mean_post_factor_val = self.mean_post_factor_val
            z_ind_val = self.z_ind_val
            self.results_dict['inducing_points'] = [z_ind_val]

        opti.set_value(mean_post_factor, mean_post_factor_val)
        opti.set_value(z_ind, z_ind_val)
         # Solve the optimization problem.
        try:
            sol = opti.solve()
            x_val, u_val = sol.value(x_var), sol.value(u_var)
            print('=============Warm-starting successes=============')
        except RuntimeError:
            print('=============Warm-starting fails=============')
            x_val, u_val = opti.debug.value(x_var), opti.debug.value(u_var)

        self.x_guess = x_val
        self.u_guess = u_val
        if u_val.ndim == 1:
            # if u_val is 1D, convert to 2D. (for constraint-tightening)
            u_val = np.atleast_2d(u_val)
        self.x_prev, self.u_prev = x_val, u_val
        x_guess = x_val
        u_guess = u_val

        return x_guess, u_guess
    
    def compute_terminal_cost_and_ancillary_gain(self):
        '''
        Computes the terminal cost and ancillary gain with LQR.
        NOTE: This is only supported for the smooth kernel.
        '''
        
        # linearization point
        x_lin = self.X_EQ[:, None]
        u_lin = self.U_EQ[:, None]
        # prior model linearization
        dfdxdfdu = self.model.df_func(x=x_lin, u=u_lin)
        dfdx = dfdxdfdu['dfdx'].toarray()
        dfdu = dfdxdfdu['dfdu'].toarray()
        Ad, Bd = discretize_linear_system(dfdx, dfdu, self.dt, exact=True) 
        # GP linearization
        z = np.vstack((x_lin, u_lin))
        A_gp = self.gaussian_process.casadi_linearized_predict(z=z)['A'].toarray()
        B_gp = self.gaussian_process.casadi_linearized_predict(z=z)['B'].toarray()
        assert A_gp.shape == (self.model.nx, self.model.nx)
        assert B_gp.shape == (self.model.nx, self.model.nu)
        A = Ad + A_gp
        B = Bd + B_gp
        # compute LQR gain and Gramian as the ancillary gain and terminal cost
        self.P = scipy.linalg.solve_discrete_are(A, B, self.Q, self.R)
        btp = np.dot(B.T, self.P)
        self.K = np.dot(scipy.linalg.inv(self.R + np.dot(B.T, np.dot(self.P, B))), btp)<|MERGE_RESOLUTION|>--- conflicted
+++ resolved
@@ -1074,12 +1074,8 @@
             if self.plot_trained_gp:
                 self.gaussian_process.plot_trained_gp(test_inputs, test_outputs,
                                                       output_dir=self.output_dir,
-<<<<<<< HEAD
-                                                      title=f'epoch_{epoch}_test'
-=======
                                                       title=f'epoch_{epoch}_test',
                                                       residual_func=self.residual_func
->>>>>>> c06e64c8
                                                       )
 
             # gather training data
