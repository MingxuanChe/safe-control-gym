--- conflicted
+++ resolved
@@ -121,9 +121,5 @@
     state_constraints_sym = constraints_list.get_state_constraint_symbolic_models()
     input_constraints_sym = constraints_list.get_input_constraint_symbolic_models()
     if len(constraints_list.input_state_constraints) > 0:
-<<<<<<< HEAD
-        raise NotImplementedError('MPSC cannot handle combined state input constraints yet.')
-=======
         raise NotImplementedError('[Error] Cannot handle combined state input constraints yet.')
->>>>>>> 7fe3c083
     return constraints_list, state_constraints_sym, input_constraints_sym