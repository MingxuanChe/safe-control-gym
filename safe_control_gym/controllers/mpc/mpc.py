'''Model Predictive Control.'''
from copy import deepcopy

import casadi as cs
import numpy as np
from termcolor import colored

from safe_control_gym.controllers.base_controller import BaseController
from safe_control_gym.controllers.lqr.lqr_utils import discretize_linear_system
from safe_control_gym.controllers.mpc.mpc_utils import (compute_discrete_lqr_gain_from_cont_linear_system,
                                                        compute_state_rmse, get_cost_weight_matrix,
                                                        reset_constraints, rk_discrete)
from safe_control_gym.envs.benchmark_env import Task
from safe_control_gym.envs.constraints import GENERAL_CONSTRAINTS, create_constraint_list
from safe_control_gym.utils.utils import timing
<<<<<<< HEAD
from numpy.linalg import LinAlgError
=======

>>>>>>> 1794d0ba

class MPC(BaseController):
    '''MPC with full nonlinear model.'''

    def __init__(
            self,
            env_func,
            horizon: int = 5,
            q_mpc: list = [1],
            r_mpc: list = [1],
            warmstart: bool = True,
            soft_constraints: bool = False,
            soft_penalty: float = 10000,
            terminate_run_on_done: bool = True,
            constraint_tol: float = 1e-6,
            # runner args
            # shared/base args
            output_dir: str = 'results/temp',
            additional_constraints: list = None,
            use_gpu: bool = False,
            seed: int = 0,
            compute_initial_guess_method: str = 'ipopt',
            use_lqr_gain_and_terminal_cost: bool = False,
            init_solver: str = 'ipopt',
            solver: str = 'ipopt',
            **kwargs
    ):
        '''Creates task and controller.

        Args:
            env_func (Callable): function to instantiate task/environment.
            horizon (int): mpc planning horizon.
            q_mpc (list): diagonals of state cost weight.
            r_mpc (list): diagonals of input/action cost weight.
            warmstart (bool): if to initialize from previous iteration.
            soft_constraints (bool): Formulate the constraints as soft constraints.
            soft_penalty (float): Penalty added in the cost function for soft constraints.
            terminate_run_on_done (bool): Terminate the run when the environment returns done or not.
            constraint_tol (float): Tolerance to add the the constraint as sometimes solvers are not exact.
            output_dir (str): output directory to write logs and results.
            additional_constraints (list): List of additional constraints
            use_gpu (bool): False (use cpu) True (use cuda).
            seed (int): random seed.
            compute_initial_guess_method (str): Method to compute the initial guess. Options: None, 'ipopt', 'lqr'.
            use_lqr_gain_and_terminal_cost (bool): Use the LQR ancillary gain and terminal cost in the MPC.
            init_solver (str): Solver to use for initial guess computation.
            solver (str): Solver to use for MPC optimization.
        '''
        super().__init__(env_func=env_func, output_dir=output_dir, use_gpu=use_gpu, seed=seed, **kwargs)
        for k, v in locals().items():
            if k != 'self' and k != 'kwargs' and '__' not in k:
                self.__dict__.update({k: v})

        # Task.
        self.env = env_func()
        if additional_constraints is not None:
            additional_ConstraintsList = create_constraint_list(additional_constraints,
                                                                GENERAL_CONSTRAINTS,
                                                                self.env)
            self.additional_constraints = additional_ConstraintsList.constraints
            self.constraints, self.state_constraints_sym, self.input_constraints_sym = reset_constraints(self.env.constraints.constraints + self.additional_constraints)
        else:
            self.constraints, self.state_constraints_sym, self.input_constraints_sym = reset_constraints(self.env.constraints.constraints)
            self.additional_constraints = []
        # Model parameters
        self.model = self.get_prior(self.env)
        self.dt = self.model.dt
        self.T = horizon
        self.Q = get_cost_weight_matrix(self.q_mpc, self.model.nx)
        self.R = get_cost_weight_matrix(self.r_mpc, self.model.nu)

        self.constraint_tol = constraint_tol
        self.soft_constraints = soft_constraints
        self.soft_penalty = soft_penalty
        self.warmstart = warmstart
        self.terminate_run_on_done = terminate_run_on_done

        self.X_EQ = self.env.X_GOAL
        self.U_EQ = self.env.U_GOAL
        self.compute_initial_guess_method = compute_initial_guess_method
        self.use_lqr_gain_and_terminal_cost = use_lqr_gain_and_terminal_cost
        self.init_solver = init_solver
        self.solver = solver

    def add_constraints(self,
                        constraints
                        ):
        '''Add the constraints (from a list) to the system.

        Args:
            constraints (list): List of constraints controller is subject too.
        '''
        self.constraints, self.state_constraints_sym, self.input_constraints_sym = reset_constraints(constraints + self.constraints.constraints)

    def remove_constraints(self,
                           constraints
                           ):
        '''Remove constraints from the current constraint list.

        Args:
            constraints (list): list of constraints to be removed.
        '''
        old_constraints_list = self.constraints.constraints
        for constraint in constraints:
            assert constraint in self.constraints.constraints, \
                ValueError('This constraint is not in the current list of constraints')
            old_constraints_list.remove(constraint)
        self.constraints, self.state_constraints_sym, self.input_constraints_sym = reset_constraints(old_constraints_list)

    def close(self):
        '''Cleans up resources.'''
        self.env.close()

    def reset(self):
        '''Prepares for training or evaluation.'''
        print(colored('Resetting MPC', 'green'))
        # Setup reference input.
        if self.env.TASK == Task.STABILIZATION:
            self.mode = 'stabilization'
            self.x_goal = self.env.X_GOAL
        elif self.env.TASK == Task.TRAJ_TRACKING:
            self.mode = 'tracking'
            self.traj = self.env.X_GOAL.T
            # Step along the reference.
            self.traj_step = 0
        # Dynamics model.
        self.set_dynamics_func()
        # CasADi optimizer.
        self.setup_optimizer(self.solver)
        # Previously solved states & inputs, useful for warm start.
        self.x_prev = None
        self.u_prev = None

        self.setup_results_dict()

    def set_dynamics_func(self):
        '''Updates symbolic dynamics with actual control frequency.'''
        # linear dynamics for LQR ancillary gain and terminal cost
        dfdxdfdu = self.model.df_func(x=np.atleast_2d(self.model.X_EQ)[0, :].T,
                                      u=np.atleast_2d(self.model.U_EQ)[0, :].T)
        dfdx = dfdxdfdu['dfdx'].toarray()
        dfdu = dfdxdfdu['dfdu'].toarray()
        delta_x = cs.MX.sym('delta_x', self.model.nx, 1)
        delta_u = cs.MX.sym('delta_u', self.model.nu, 1)
        Ad, Bd = discretize_linear_system(dfdx, dfdu, self.dt, exact=True)
        x_dot_lin = Ad @ delta_x + Bd @ delta_u
        self.linear_dynamics_func = cs.Function('linear_discrete_dynamics',
                                                [delta_x, delta_u],
                                                [x_dot_lin],
                                                ['x0', 'p'],
                                                ['xf'])
        self.dfdx = dfdx
        self.dfdu = dfdu
<<<<<<< HEAD
        # # check controlled system is stabilizable
        # A = dfdx
        # B = dfdu
        # n = self.model.nx
        # m = self.model.nu
        # import control
        # ctrb = control.ctrb(A, B)
        # if np.linalg.matrix_rank(ctrb) != n:
        #     raise Exception('System is not stabilizable')
        try:
            self.lqr_gain, _, _, self.P = \
                compute_discrete_lqr_gain_from_cont_linear_system(dfdx,
                                                                  dfdu,
                                                                  self.Q,
                                                                  self.R,
                                                                  self.dt)
        except LinAlgError:
            print(colored('LQR gain computation failed', 'red'))
            print(colored('Using the LQR gain and terminal cost in the MPC is disabled', 'yellow'))
            self.use_lqr_gain_and_terminal_cost = False
            
=======
        self.lqr_gain, _, _, self.P = compute_discrete_lqr_gain_from_cont_linear_system(dfdx,
                                                                                        dfdu,
                                                                                        self.Q,
                                                                                        self.R,
                                                                                        self.dt)
>>>>>>> 1794d0ba
        # nonlinear dynamics
        self.dynamics_func = rk_discrete(self.model.fc_func,
                                         self.model.nx,
                                         self.model.nu,
                                         self.dt)

    @timing
    def compute_initial_guess(self, init_state, goal_states=None):
        '''Compute an initial guess of the solution to the optimization problem.'''
        if goal_states is None:
            goal_states = self.get_references()
        print(colored(f'computing initial guess using {self.compute_initial_guess_method}', 'green'))
        if self.compute_initial_guess_method == 'ipopt':
            self.setup_optimizer(solver=self.init_solver)
            opti_dict = self.opti_dict
            opti = opti_dict['opti']
            x_var = opti_dict['x_var']  # optimization variables
            u_var = opti_dict['u_var']  # optimization variables
            x_init = opti_dict['x_init']  # initial state
            x_ref = opti_dict['x_ref']  # reference state/trajectory

            # Assign the initial state.
            opti.set_value(x_init, init_state)  # initial state should have dim (nx,)
            # Assign reference trajectory within horizon.
            opti.set_value(x_ref, goal_states)
            # Solve the optimization problem.
            try:
                sol = opti.solve()
                x_val, u_val = sol.value(x_var), sol.value(u_var)
            except RuntimeError:
                print(colored('Warm-starting fails', 'red'))
                x_val, u_val = opti.debug.value(x_var), opti.debug.value(u_var)
            x_guess = x_val
            u_guess = u_val
        elif self.compute_initial_guess_method == 'lqr':
            # initialize the guess solutions
            x_guess = np.zeros((self.model.nx, self.T + 1))
            u_guess = np.zeros((self.model.nu, self.T))
            x_guess[:, 0] = init_state
            # add the lqr gain and states to the guess
            for i in range(self.T):
                u = self.lqr_gain @ (x_guess[:, i] - goal_states[:, i]) + np.atleast_2d(self.model.U_EQ)[0, :].T
                u_guess[:, i] = u
                x_guess[:, i + 1, None] = self.dynamics_func(x0=x_guess[:, i], p=u)['xf'].toarray()
        else:
            raise Exception('Initial guess method not implemented.')

        self.x_prev = x_guess
        self.u_prev = u_guess

        # set the solver back
        self.setup_optimizer(solver=self.solver)

        return x_guess, u_guess

    def setup_optimizer(self, solver='qrsqp'):
        '''Sets up nonlinear optimization problem.'''
        print(colored(f'Setting up optimizer with {solver}', 'green'))
        nx, nu = self.model.nx, self.model.nu
        T = self.T
        # Define optimizer and variables.
        opti = cs.Opti()
        # States.
        x_var = opti.variable(nx, T + 1)
        # Inputs.
        u_var = opti.variable(nu, T)
        # Initial state.
        x_init = opti.parameter(nx, 1)
        # Reference (equilibrium point or trajectory, last step for terminal cost).
        x_ref = opti.parameter(nx, T + 1)
        # Add slack variables
        state_slack = opti.variable(len(self.state_constraints_sym))
        input_slack = opti.variable(len(self.input_constraints_sym))

        # cost (cumulative)
        cost = 0
        cost_func = self.model.loss
        for i in range(T):
            # Can ignore the first state cost since fist x_var == x_init.
            cost += cost_func(x=x_var[:, i],
                              u=u_var[:, i],
                              Xr=x_ref[:, i],
                              Ur=self.U_EQ,
                              Q=self.Q,
                              R=self.R)['l']
        # Terminal cost.
        cost += cost_func(x=x_var[:, -1],
                          u=np.zeros((nu, 1)),
                          Xr=x_ref[:, -1],
                          Ur=self.U_EQ,
                          Q=self.Q if not self.use_lqr_gain_and_terminal_cost else self.P,
                          R=self.R)['l']
        # Constraints
        for i in range(self.T):
            # Dynamics constraints.
            next_state = self.dynamics_func(x0=x_var[:, i], p=u_var[:, i])['xf']
            opti.subject_to(x_var[:, i + 1] == next_state)

            for sc_i, state_constraint in enumerate(self.state_constraints_sym):
                if self.soft_constraints:
                    opti.subject_to(state_constraint(x_var[:, i]) <= state_slack[sc_i])
                    cost += self.soft_penalty * state_slack[sc_i]**2
                    opti.subject_to(state_slack[sc_i] >= 0)
                else:
                    opti.subject_to(state_constraint(x_var[:, i]) < -self.constraint_tol)
            for ic_i, input_constraint in enumerate(self.input_constraints_sym):
                if self.soft_constraints:
                    opti.subject_to(input_constraint(u_var[:, i]) <= input_slack[ic_i])
                    cost += self.soft_penalty * input_slack[ic_i]**2
                    opti.subject_to(input_slack[ic_i] >= 0)
                else:
                    opti.subject_to(input_constraint(u_var[:, i]) < -self.constraint_tol)

        # Final state constraints.
        for sc_i, state_constraint in enumerate(self.state_constraints_sym):
            if self.soft_constraints:
                opti.subject_to(state_constraint(x_var[:, -1]) <= state_slack[sc_i])
                cost += self.soft_penalty * state_slack[sc_i] ** 2
                opti.subject_to(state_slack[sc_i] >= 0)
            else:
                opti.subject_to(state_constraint(x_var[:, -1]) <= -self.constraint_tol)
        # initial condition constraints
        opti.subject_to(x_var[:, 0] == x_init)

        opti.minimize(cost)
        # Create solver
        opts = {'expand': True, 'error_on_fail': False}
        opti.solver(solver, opts)

        self.opti_dict = {
            'opti': opti,
            'x_var': x_var,
            'u_var': u_var,
            'x_init': x_init,
            'x_ref': x_ref,
            'cost': cost
        }

    @timing
    def select_action(self,
                      obs,
                      info=None
                      ):
        '''Solves nonlinear mpc problem to get next action.

        Args:
            obs (ndarray): Current state/observation.
            info (dict): Current info

        Returns:
            action (ndarray): Input/action to the task/env.
        '''
        opti_dict = self.opti_dict
        opti = opti_dict['opti']
        x_var = opti_dict['x_var']  # optimization variables
        u_var = opti_dict['u_var']  # optimization variables
        x_init = opti_dict['x_init']  # initial state
        x_ref = opti_dict['x_ref']  # reference state/trajectory

        # Assign the initial state.
        opti.set_value(x_init, obs)
        # Assign reference trajectory within horizon.
        goal_states = self.get_references()
        opti.set_value(x_ref, goal_states)

        if self.compute_initial_guess_method is not None and self.x_prev is None and self.u_prev is None:
            x_guess, u_guess = self.compute_initial_guess(obs)
            opti.set_initial(x_var, x_guess)
            opti.set_initial(u_var, u_guess)  # Initial guess for optimization problem.
        if self.warmstart and self.x_prev is not None and self.u_prev is not None:
            # shift previous solutions by 1 step
            x_guess = deepcopy(self.x_prev)
            u_guess = deepcopy(self.u_prev)
            x_guess[:, :-1] = x_guess[:, 1:]
            u_guess[:-1] = u_guess[1:]
            opti.set_initial(x_var, x_guess)
            opti.set_initial(u_var, u_guess)

        if self.mode == 'tracking':
            # increment the trajectory step after update the reference and initial guess
            self.traj_step += 1

        # Solve the optimization problem.
        try:
            sol = opti.solve()
            x_val, u_val = sol.value(x_var), sol.value(u_var)
        except RuntimeError:
            print(colored('Infeasible MPC Problem', 'red'))
            return_status = opti.return_status()
            print(colored(f'Optimization failed with status: {return_status}', 'red'))
            if self.solver == 'ipopt':
                x_val, u_val = opti.debug.value(x_var), opti.debug.value(u_var)
            elif self.solver == 'qrsqp':
                if return_status == 'unknown':
                    # self.terminate_loop = True
                    if self.u_prev is None:
                        print(colored('[WARN]: MPC Infeasible first step.', 'yellow'))
                        u_val = np.zeros((self.model.nu, self.T))
                        x_val = np.zeros((self.model.nx, self.T + 1))
                    else:
                        u_val = self.u_prev
                        x_val = self.x_prev
                elif return_status in ['Maximum_Iterations_Exceeded', 'Infeasible_Problem_Detected']:
                    self.terminate_loop = True
                    u_val = opti.debug.value(u_var)
                    x_val = opti.debug.value(x_var)
        self.x_prev = x_val
        self.u_prev = u_val
        self.results_dict['horizon_states'].append(deepcopy(self.x_prev))
        self.results_dict['horizon_inputs'].append(deepcopy(self.u_prev))
        self.results_dict['goal_states'].append(deepcopy(goal_states))
        if self.solver == 'ipopt':
            self.results_dict['t_wall'].append(opti.stats()['t_wall_total'])
        # Take the first action from the solved action sequence.
        if u_val.ndim > 1:
            action = u_val[:, 0]
        else:
            action = np.array([u_val[0]])
        if self.use_lqr_gain_and_terminal_cost:
            action += self.lqr_gain @ (obs - x_val[:, 0])
        self.prev_action = action
        return action
    @timing

    def get_references(self):
        '''Constructs reference states along mpc horizon.(nx, T+1).'''
        if self.env.TASK == Task.STABILIZATION:
            # Repeat goal state for horizon steps.
            goal_states = np.tile(self.env.X_GOAL.reshape(-1, 1), (1, self.T + 1))
        elif self.env.TASK == Task.TRAJ_TRACKING:
            # if the task is to track a periodic trajectory (circle, square, figure 8)
            # append the T+1 states of the trajectory to the goal_states 
            # such that the vel states won't drop at the end of an episode
            self.extended_ref_traj = deepcopy(self.traj)
            if self.env.TASK_INFO['trajectory_type'] in ['circle', 'square', 'figure8'] and \
                not ('ilqr_ref' in self.env.TASK_INFO.keys() and self.env.TASK_INFO['ilqr_ref']):
                self.extended_ref_traj = np.concatenate([self.extended_ref_traj, self.extended_ref_traj[:, :self.T+1]], axis=1)
            # Slice trajectory for horizon steps, if not long enough, repeat last state.
            start = min(self.traj_step, self.extended_ref_traj.shape[-1])
            end = min(self.traj_step + self.T + 1, self.extended_ref_traj.shape[-1])
            remain = max(0, self.T + 1 - (end - start)) 
            '''
            TODO: if using the extended reference trajectory, 
            variable remain will always be 0. Consider removing it.
            '''
            # print('start:', start, 'end:', end, 'remain:', remain)
            goal_states = np.concatenate([
                self.extended_ref_traj[:, start:end],
                np.tile(self.extended_ref_traj[:, -1:], (1, remain))
            ], -1)
        else:
            raise Exception('Reference for this mode is not implemented.')
        return goal_states  # (nx, T+1).

    def setup_results_dict(self):
        '''Setup the results dictionary to store run information.'''
        self.results_dict = {'obs': [],
                             'reward': [],
                             'done': [],
                             'info': [],
                             'action': [],
                             'horizon_inputs': [],
                             'horizon_states': [],
                             'goal_states': [],
                             'frames': [],
                             'state_mse': [],
                             'common_cost': [],
                             'state': [],
                             'state_error': [],
                             'inference_time': []
                             }

    def run(self,
            env=None,
            render=False,
            logging=False,
            max_steps=None,
            terminate_run_on_done=None
            ):
        '''Runs evaluation with current policy.

        Args:
            render (bool): if to do real-time rendering.
            logging (bool): if to log on terminal.

        Returns:
            dict: evaluation statisitcs, rendered frames.
        '''
        if env is None:
            env = self.env  
        if terminate_run_on_done is None:
            terminate_run_on_done = self.terminate_run_on_done

        self.x_prev = None
        self.u_prev = None
        if not env.initial_reset:
            env.set_cost_function_param(self.Q, self.R)
        obs, info = env.reset()
        # obs = env.reset()
        print('Init State:')
        print(obs)
        ep_returns, ep_lengths = [], []
        frames = []
        self.setup_results_dict()
        self.results_dict['obs'].append(obs)
        self.results_dict['state'].append(env.state)
        i = 0
        if env.TASK == Task.STABILIZATION:
            if max_steps is None:
                MAX_STEPS = int(env.CTRL_FREQ * env.EPISODE_LEN_SEC)
            else:
                MAX_STEPS = max_steps
        elif env.TASK == Task.TRAJ_TRACKING:
            if max_steps is None:
                MAX_STEPS = self.traj.shape[1]
            else:
                MAX_STEPS = max_steps
        else:
            raise Exception('Undefined Task')
        self.terminate_loop = False
        done = False
        common_metric = 0
        while not (done and terminate_run_on_done) and i < MAX_STEPS and not (self.terminate_loop):
            action = self.select_action(obs)
            if self.terminate_loop:
                print('Infeasible MPC Problem')
                break
            # Repeat input for more efficient control.
            obs, reward, done, info = env.step(action)
            self.results_dict['obs'].append(obs)
            self.results_dict['reward'].append(reward)
            self.results_dict['done'].append(done)
            self.results_dict['info'].append(info)
            self.results_dict['action'].append(action)
            self.results_dict['state'].append(env.state)
            self.results_dict['state_mse'].append(info['mse'])
            self.results_dict['state_error'].append(env.state - env.X_GOAL[i, :])
            common_metric += info['mse']
            print(i, '-th step.')
            print('action:', action)
            print('obs', obs)
            print('reward', reward)
            print('done', done)
            print(info)
            print()
            if render:
                env.render()
                frames.append(env.render('rgb_array'))
            i += 1
        # Collect evaluation results.
        ep_lengths = np.asarray(ep_lengths)
        ep_returns = np.asarray(ep_returns)
        if logging:
            msg = '****** Evaluation ******\n'
            msg += 'eval_ep_length {:.2f} +/- {:.2f} | eval_ep_return {:.3f} +/- {:.3f}\n'.format(
                ep_lengths.mean(), ep_lengths.std(), ep_returns.mean(),
                ep_returns.std())
        if len(frames) != 0:
            self.results_dict['frames'] = frames
        self.results_dict['obs'] = np.vstack(self.results_dict['obs'])
        self.results_dict['state'] = np.vstack(self.results_dict['state'])
        try:
            self.results_dict['reward'] = np.vstack(self.results_dict['reward'])
            self.results_dict['action'] = np.vstack(self.results_dict['action'])
            self.results_dict['full_traj_common_cost'] = common_metric
            self.results_dict['total_rmse_state_error'] = compute_state_rmse(self.results_dict['state'])
            self.results_dict['total_rmse_obs_error'] = compute_state_rmse(self.results_dict['obs'])
        except ValueError:
            raise Exception('[ERROR] mpc.run().py: MPC could not find a solution for the first step given the initial conditions. '
                            'Check to make sure initial conditions are feasible.')
        return deepcopy(self.results_dict)

    # def reset_before_run(self, obs, info=None, env=None):
    #     '''Reinitialize just the controller before a new run.

    #     Args:
    #         obs (ndarray): The initial observation for the new run.
    #         info (dict): The first info of the new run.
    #         env (BenchmarkEnv): The environment to be used for the new run.
    #     '''
    #     self.reset()<|MERGE_RESOLUTION|>--- conflicted
+++ resolved
@@ -13,11 +13,8 @@
 from safe_control_gym.envs.benchmark_env import Task
 from safe_control_gym.envs.constraints import GENERAL_CONSTRAINTS, create_constraint_list
 from safe_control_gym.utils.utils import timing
-<<<<<<< HEAD
 from numpy.linalg import LinAlgError
-=======
-
->>>>>>> 1794d0ba
+
 
 class MPC(BaseController):
     '''MPC with full nonlinear model.'''
@@ -171,7 +168,6 @@
                                                 ['xf'])
         self.dfdx = dfdx
         self.dfdu = dfdu
-<<<<<<< HEAD
         # # check controlled system is stabilizable
         # A = dfdx
         # B = dfdu
@@ -192,14 +188,6 @@
             print(colored('LQR gain computation failed', 'red'))
             print(colored('Using the LQR gain and terminal cost in the MPC is disabled', 'yellow'))
             self.use_lqr_gain_and_terminal_cost = False
-            
-=======
-        self.lqr_gain, _, _, self.P = compute_discrete_lqr_gain_from_cont_linear_system(dfdx,
-                                                                                        dfdu,
-                                                                                        self.Q,
-                                                                                        self.R,
-                                                                                        self.dt)
->>>>>>> 1794d0ba
         # nonlinear dynamics
         self.dynamics_func = rk_discrete(self.model.fc_func,
                                          self.model.nx,
