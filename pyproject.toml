--- conflicted
+++ resolved
@@ -29,16 +29,8 @@
 pre-commit = "^3.3.2"
 optuna = "^3.0"
 optuna-dashboard = "^0.9"
-<<<<<<< HEAD
-mysql-connector-python = "8.0.33"
-pymysql = "1.0.3"
-pandas = "^1.4.0"
-google-vizier = {extras = ["jax"]}
-wandb = "^0.18.1"
-=======
 pandas = "^1.4.0"
 google-vizier = {version = "0.1.18", extras = ["jax"]}
->>>>>>> 2c046ef5
 
 [tool.poetry.dev-dependencies]
 
